--- conflicted
+++ resolved
@@ -9,7 +9,6 @@
 from pathlib import PurePosixPath
 from types import ModuleType, FunctionType
 from typing import (
-    Tuple,
     Any,
     Union,
     Optional,
@@ -192,12 +191,7 @@
         cls, path: CanonicalPath, gctx: EvalMainContext
     ) -> Optional[Any]:
         # The head is always assumed to be a module for now
-<<<<<<< HEAD
-        mod_name = path.head()
-        _logger.debug(f"retrieve_object_global {path} {mod_name}")
-=======
         mod_name = CanonicalPathUtils.head(path)
->>>>>>> 62c88724
         obj_key = (LocalDepPath(PurePosixPath("")), path)
         if obj_key in gctx.cached_objects:
             return gctx.cached_objects[obj_key]
@@ -207,13 +201,8 @@
             raise KSException(
                 f"Cannot process path {path}: module {mod_name} cannot be loaded"
             )
-<<<<<<< HEAD
-        sub_path = path.tail()
-        dep_path = LocalDepPath(PurePosixPath(sub_path._path))
-=======
         sub_path = CanonicalPathUtils.tail(path)
         dep_path = LocalDepPath(sub_path._path)
->>>>>>> 62c88724
         # _logger.debug(f"Calling retrieve_object on {dep_path}, {mod}")
         z = cls.retrieve_object(dep_path, mod, gctx)
         if z is None:
