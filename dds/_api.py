--- conflicted
+++ resolved
@@ -1,412 +1,408 @@
-"""
-The main API functions
-"""
-
-import sys
-import logging
-import pathlib
-import time
-import tempfile
-from collections import OrderedDict
-from typing import TypeVar, Tuple, Callable, Dict, Any, Optional, Union, Set, List
-
-from ._eval_ctx import EvalMainContext
-from ._introspect_indirect import introspect_indirect
-from .fun_args import get_arg_ctx
-from .introspect import introspect, _accepted_packages
-from ._lru_store import LRUCacheStore, default_cache_size
-
-from .store import LocalFileStore, Store
-from .structures import (
-    DDSPath,
-    DDSException,
-    EvalContext,
-    PyHash,
-    ProcessingStage,
-)
-from .structures_utils import (
-    DDSPathUtils,
-    FunctionInteractionsUtils,
-    FunctionIndirectInteractionUtils,
-)
-from . import _options
-
-_Out = TypeVar("_Out")
-_In = TypeVar("_In")
-_logger = logging.getLogger(__name__)
-
-
-# TODO: set up in the use temporary space
-_store_var: Optional[Store] = None
-_eval_ctx: Optional[EvalContext] = None
-
-
-def keep(
-    path: Union[str, DDSPath, pathlib.Path],
-    fun: Union[Callable[..., _Out]],
-    *args: Tuple[Any, ...],
-    **kwargs: Dict[str, Any],
-) -> _Out:
-    path = DDSPathUtils.create(path)
-    res: Optional[_Out] = _eval(fun, path, args, kwargs, None, None, None)
-    return res  # type: ignore
-
-
-def eval(
-    fun: Callable[[_In], _Out],
-    args: Tuple[Any, ...],
-    kwargs: Dict[str, Any],
-    dds_export_graph: Union[str, pathlib.Path, None],
-    dds_extra_debug: Optional[bool],
-    dds_stages: Optional[List[Union[str, ProcessingStage]]],
-) -> Optional[_Out]:
-    return _eval(fun, None, args, kwargs, dds_export_graph, dds_extra_debug, dds_stages)
-
-
-def load(path: Union[str, DDSPath, pathlib.Path]) -> Any:
-    path_ = DDSPathUtils.create(path)
-    key = _store().fetch_paths([path_]).get(path_)
-    if key is None:
-<<<<<<< HEAD
-        raise KSException(f"The store {_store()} did not return path {path_}")
-=======
-        raise DDSException(f"The store {_store} did not return path {path_}")
->>>>>>> 83878e52
-    else:
-        return _store().fetch_blob(key)
-
-
-def set_store(
-    store: Union[str, Store],
-    internal_dir: Optional[str],
-    data_dir: Optional[str],
-    dbutils: Optional[Any],
-    commit_type: Optional[str],
-    cache_objects: Union[bool, int, None],
-) -> None:
-    """
-    Sets the store for the execution of the program.
-
-    store: either a store, or 'local' or 'dbfs'
-    """
-    global _store_var
-    if isinstance(store, Store):
-        if cache_objects is not None:
-            raise DDSException(
-                f"Cannot provide a caching option and a store object of type 'Store' at the same time"
-            )
-        # Directly setting the store
-        _store_var = store
-        return
-    elif store == "local":
-        if not internal_dir:
-            internal_dir = pathlib.Path(tempfile.gettempdir()).joinpath("dds", "store")
-        if not data_dir:
-            data_dir = pathlib.Path(tempfile.gettempdir()).joinpath("dds", "data")
-        _store_var = LocalFileStore(internal_dir, data_dir)
-    elif store == "dbfs":
-        if data_dir is None:
-            raise DDSException("Missing data_dir argument")
-        if internal_dir is None:
-            raise DDSException("Missing internal_dir argument")
-        dbutils = dbutils or _fetch_ipython_vars().get("dbutils")
-        if dbutils is None:
-            raise DDSException(
-                "Missing dbutils objects from input or from arguments."
-                " You must be using a databricks notebook to use the DBFS store"
-            )
-        from .codecs.databricks import DBFSStore, CommitType, DBFSURI
-
-        commit_type = str(commit_type or CommitType.FULL.name).upper()
-        commit_type_ = CommitType[commit_type]
-
-        _store_var = DBFSStore(
-            DBFSURI.parse(internal_dir), DBFSURI.parse(data_dir), dbutils, commit_type_
-        )
-    else:
-        raise DDSException(f"Unknown store {store}")
-
-    if cache_objects is not None:
-        num_objects: Optional[int] = None
-
-        if not isinstance(cache_objects, (int, bool)):
-            raise DDSException(
-                f"cached_object should be int or bool, received type {type(cache_objects)}"
-            )
-        if isinstance(cache_objects, bool) and cache_objects:
-            num_objects = default_cache_size
-        elif isinstance(cache_objects, int):
-            if cache_objects < 0:
-                num_objects = sys.maxsize // 2
-            elif cache_objects > 0:
-                num_objects = cache_objects
-        if num_objects is not None:
-            _store_var = LRUCacheStore(_store(), num_elem=num_objects)
-    _logger.debug(f"Setting the store to {_store()}")
-
-
-def _parse_stages(
-    dds_stages: Optional[List[Union[str, ProcessingStage]]]
-) -> List[ProcessingStage]:
-    if dds_stages is None:
-        return ProcessingStage.all_phases()
-
-    def check(s: Union[str, ProcessingStage], cur: ProcessingStage) -> ProcessingStage:
-        if isinstance(s, str):
-            s = s.upper()
-            if s not in dir(ProcessingStage):
-                raise DDSException(
-                    f"{s} is not a valid stage name. Valid names are {dir(ProcessingStage)}"
-                )
-            x = ProcessingStage[s]
-        elif isinstance(s, ProcessingStage):
-            x = s
-        else:
-            raise DDSException(f"Not a valid type: {s} {type(s)}")
-        if x != cur:
-            raise DDSException(
-                f"Wrong order for the stage name, expected {cur} but got {x}"
-            )
-        return cur
-
-    return [check(s, cur) for (s, cur) in zip(dds_stages, ProcessingStage.all_phases())]
-
-
-def _eval(
-    fun: Callable[[_In], _Out],
-    path: Optional[DDSPath],
-    args: Tuple[Any, ...],
-    kwargs: Dict[str, Any],
-    dds_export_graph: Union[str, pathlib.Path, None],
-    dds_extra_debug: Optional[bool],
-    dds_stages: Optional[List[Union[str, ProcessingStage]]],
-) -> Optional[_Out]:
-    export_graph: Optional[pathlib.Path]
-    if dds_export_graph is not None:
-        export_graph = pathlib.Path(dds_export_graph).absolute()
-    else:
-        export_graph = None
-
-    stages = _parse_stages(dds_stages)
-
-    extra_debug = dds_extra_debug or _options._dds_extra_debug
-
-    if not _eval_ctx:
-        # Not in an evaluation context, create one and introspect
-        return _eval_new_ctx(fun, path, args, kwargs, export_graph, extra_debug, stages)
-    else:
-        if not path:
-            raise DDSException(
-                "Already in dds.eval() context. Nested eval contexts are not supported"
-            )
-        key = None if path is None else _eval_ctx.requested_paths[path]
-        t = _time()
-        if key is not None and _store().has_blob(key):
-            _logger.debug(f"_eval:Return cached {path} from {key}")
-            blob = _store().fetch_blob(key)
-            _add_delta(t, ProcessingStage.STORE_COMMIT)
-            return blob
-        else:
-            _add_delta(t, ProcessingStage.STORE_COMMIT)
-        arg_repr = [str(type(arg)) for arg in args]
-        kwargs_repr = OrderedDict(
-            [(key, str(type(arg))) for (key, arg) in kwargs.items()]
-        )
-        _logger.info(
-            f"_eval:Evaluating (keep:{path}) fun {fun} with args {arg_repr} kwargs {kwargs_repr}"
-        )
-        t = _time()
-        res = fun(*args, **kwargs)  # type: ignore
-        _add_delta(t, ProcessingStage.STORE_COMMIT)
-        _logger.info(f"_eval:Evaluating (keep:{path}) fun {fun}: completed")
-        if key is not None:
-            _logger.info(f"_eval:Storing blob into key {key}")
-            t = _time()
-            _store().store_blob(key, res, codec=None)
-            _add_delta(t, ProcessingStage.STORE_COMMIT)
-        return res
-
-
-def _store() -> Store:
-    """
-    Gets the current store (or initializes it to the local default store if necessary)
-    """
-    global _store_var
-    if _store_var is None:
-        p = pathlib.Path(tempfile.gettempdir()).joinpath("dds")
-        store_path = p.joinpath("store")
-        data_path = p.joinpath("data")
-        _logger.info(
-            f"Initializing default store. store dir: {store_path} data dir: {data_path}"
-        )
-        _store_var = LocalFileStore(str(store_path), str(data_path))
-    return _store_var
-
-
-def _time() -> float:
-    return time.monotonic()
-
-
-def _add_delta(start_t: float, stage: ProcessingStage) -> None:
-    global _eval_ctx
-    if _eval_ctx is None:
-        return
-    _eval_ctx.stats_time[stage] += _time() - start_t
-
-
-def _eval_new_ctx(
-    fun: Callable[[_In], _Out],
-    path: Optional[DDSPath],
-    args: Tuple[Any, ...],
-    kwargs: Dict[str, Any],
-    export_graph: Optional[pathlib.Path],
-    extra_debug: bool,
-    stages: List[ProcessingStage],
-) -> Optional[_Out]:
-    global _eval_ctx
-    assert _eval_ctx is None, _eval_ctx
-    _eval_ctx = EvalContext(
-        requested_paths={},
-        stats_time=dict([(stage, 0.0) for stage in ProcessingStage.all_phases()]),
-    )
-    try:
-        t = _time()
-        # Fetch the local vars from the call. This is required if running from an old IPython context
-        # (like databricks for instance)
-        local_vars = _fetch_ipython_vars()
-        _logger.debug(f"_eval_new_ctx: local_vars: {sorted(local_vars.keys())}")
-        arg_ctx = get_arg_ctx(fun, args, kwargs)
-        _logger.debug(f"arg_ctx: {arg_ctx}")
-        eval_ctx = EvalMainContext(
-            fun.__module__,  # type: ignore
-            whitelisted_packages=_accepted_packages,
-            start_globals=local_vars,
-            resolved_references=OrderedDict(),
-        )
-        _logger.debug(f"_eval_new_ctx: introspect_indirect completed")
-        inters_indirect = introspect_indirect(fun, eval_ctx)
-        all_loads = FunctionIndirectInteractionUtils.all_loads(inters_indirect)
-        all_stores = FunctionIndirectInteractionUtils.all_stores(inters_indirect)
-        loads_to_check = sorted([p for p in all_loads if p not in all_stores])
-        # Check that there are no indirect references to resolve:
-        if loads_to_check:
-            _logger.debug(
-                f"_eval_new_ctx: need to resolve indirect references: {loads_to_check}"
-            )
-            resolved_indirect_refs = _store().fetch_paths(loads_to_check)
-            _logger.debug(
-                f"_eval_new_ctx: fetched indirect references: {resolved_indirect_refs}"
-            )
-        else:
-            resolved_indirect_refs = OrderedDict()
-
-        # Make a copy of the dictionary: the context will use it to track all the nodes, which means that
-        # at plotting stage, it will contain all the nodes, not just the indirect refs.
-        eval_ctx.resolved_references = OrderedDict(resolved_indirect_refs)
-
-        inters = introspect(fun, eval_ctx, arg_ctx)
-        _logger.debug(f"_eval_new_ctx: introspect completed")
-        # Also add the current path, if requested:
-        if path is not None:
-            inters = inters._replace(store_path=path)
-        store_paths = FunctionInteractionsUtils.all_store_paths(inters)
-        _logger.debug(
-            f"_eval_new_ctx: assigning {len(store_paths)} store path(s) to context"
-        )
-        _eval_ctx = _eval_ctx._replace(requested_paths=store_paths)
-        present_blobs: Optional[Set[PyHash]]
-        if extra_debug:
-            present_blobs = set(
-                [key for key in set(store_paths.values()) if _store().has_blob(key)]
-            )
-            _logger.debug(f"_eval_new_ctx: {len(present_blobs)} present blobs")
-        else:
-            present_blobs = None
-
-        _logger.debug(f"Interaction tree:")
-        FunctionInteractionsUtils.pprint_tree(
-            inters, present_blobs, printer=_logger.debug
-        )
-        if export_graph is not None:
-            # Attempt to run the export module:
-            from ._plotting import draw_graph
-
-            draw_graph(inters, export_graph, present_blobs, resolved_indirect_refs)
-            _logger.debug(f"_eval_new_ctx: draw_graph_completed")
-
-        _logger.debug(f"Stage {ProcessingStage.ANALYSIS} completed")
-        _add_delta(t, ProcessingStage.ANALYSIS)
-        if ProcessingStage.EVAL not in stages:
-            _logger.debug("Stopping here")
-            return None
-
-        for (p, key) in store_paths.items():
-            _logger.debug(f"Updating path: {p} -> {key}")
-
-        # If the blob for that node already exists, we have computed the path already.
-        # We only need to check if the path is committed to the blob
-        current_sig = inters.fun_return_sig
-        _logger.debug(f"_eval_new_ctx:current_sig: {current_sig}")
-        t = _time()
-        if _store().has_blob(current_sig):
-            _logger.debug(f"_eval_new_ctx:Return cached signature {current_sig}")
-            res = _store().fetch_blob(current_sig)
-            _add_delta(t, ProcessingStage.STORE_COMMIT)
-        else:
-            arg_repr = [str(type(arg)) for arg in args]
-            kwargs_repr = OrderedDict(
-                [(key, str(type(arg))) for (key, arg) in kwargs.items()]
-            )
-            _logger.info(
-                f"_eval_new_ctx:Evaluating (eval) fun {fun} with args {arg_repr} kwargs {kwargs_repr}"
-            )
-            res = fun(*args, **kwargs)  # type: ignore
-            _add_delta(t, ProcessingStage.EVAL)
-            _logger.info(f"_eval_new_ctx:Evaluating (eval) fun {fun}: completed")
-            obj_key: Optional[
-                PyHash
-            ] = None if path is None else _eval_ctx.requested_paths[path]
-            if obj_key is not None:
-                # TODO: add a phase for storing the blobs
-                _logger.info(f"_eval:Storing blob into key {obj_key}")
-                t = _time()
-                _store().store_blob(obj_key, res, codec=None)
-                _add_delta(t, ProcessingStage.STORE_COMMIT)
-
-        if ProcessingStage.PATH_COMMIT in stages:
-            _logger.debug(f"Starting stage {ProcessingStage.PATH_COMMIT}")
-            t = _time()
-            _store().sync_paths(store_paths)
-            _add_delta(t, ProcessingStage.PATH_COMMIT)
-            _logger.debug(f"Stage {ProcessingStage.PATH_COMMIT} done")
-        else:
-            _logger.info(f"Skipping stage {ProcessingStage.PATH_COMMIT}")
-        return res
-    finally:
-        # Cleaning up the context
-        s = (
-            sum([_eval_ctx.stats_time[stage] for stage in ProcessingStage.all_phases()])
-            + 1e-10
-        )
-        for stage in ProcessingStage.all_phases():
-            x = _eval_ctx.stats_time[stage]
-            _logger.info(f"Stage {stage}: {x:.3f} sec {100 * x / s:.2f}%")
-        _eval_ctx = None
-
-
-def _fetch_ipython_vars() -> Dict[str, Any]:
-    """
-    Fetches variables from the ipython / jupyter environment. This is a best effort method.
-    """
-    try:
-        from IPython import get_ipython  # type: ignore
-
-        ipython = get_ipython()
-        if ipython is None:
-            return {}
-        return dict(ipython.user_ns)
-    except ImportError:
-        _logger.debug(
-            "Failed to import IPython. No jupyter/ipython variables will be logged"
-        )
-        return {}
+"""
+The main API functions
+"""
+
+import sys
+import logging
+import pathlib
+import time
+import tempfile
+from collections import OrderedDict
+from typing import TypeVar, Tuple, Callable, Dict, Any, Optional, Union, Set, List
+
+from ._eval_ctx import EvalMainContext
+from ._introspect_indirect import introspect_indirect
+from .fun_args import get_arg_ctx
+from .introspect import introspect, _accepted_packages
+from ._lru_store import LRUCacheStore, default_cache_size
+
+from .store import LocalFileStore, Store
+from .structures import (
+    DDSPath,
+    DDSException,
+    EvalContext,
+    PyHash,
+    ProcessingStage,
+)
+from .structures_utils import (
+    DDSPathUtils,
+    FunctionInteractionsUtils,
+    FunctionIndirectInteractionUtils,
+)
+from . import _options
+
+_Out = TypeVar("_Out")
+_In = TypeVar("_In")
+_logger = logging.getLogger(__name__)
+
+
+# TODO: set up in the use temporary space
+_store_var: Optional[Store] = None
+_eval_ctx: Optional[EvalContext] = None
+
+
+def keep(
+    path: Union[str, DDSPath, pathlib.Path],
+    fun: Union[Callable[..., _Out]],
+    *args: Tuple[Any, ...],
+    **kwargs: Dict[str, Any],
+) -> _Out:
+    path = DDSPathUtils.create(path)
+    res: Optional[_Out] = _eval(fun, path, args, kwargs, None, None, None)
+    return res  # type: ignore
+
+
+def eval(
+    fun: Callable[[_In], _Out],
+    args: Tuple[Any, ...],
+    kwargs: Dict[str, Any],
+    dds_export_graph: Union[str, pathlib.Path, None],
+    dds_extra_debug: Optional[bool],
+    dds_stages: Optional[List[Union[str, ProcessingStage]]],
+) -> Optional[_Out]:
+    return _eval(fun, None, args, kwargs, dds_export_graph, dds_extra_debug, dds_stages)
+
+
+def load(path: Union[str, DDSPath, pathlib.Path]) -> Any:
+    path_ = DDSPathUtils.create(path)
+    key = _store().fetch_paths([path_]).get(path_)
+    if key is None:
+        raise DDSException(f"The store {_store()} did not return path {path_}")
+    else:
+        return _store().fetch_blob(key)
+
+
+def set_store(
+    store: Union[str, Store],
+    internal_dir: Optional[str],
+    data_dir: Optional[str],
+    dbutils: Optional[Any],
+    commit_type: Optional[str],
+    cache_objects: Union[bool, int, None],
+) -> None:
+    """
+    Sets the store for the execution of the program.
+
+    store: either a store, or 'local' or 'dbfs'
+    """
+    global _store_var
+    if isinstance(store, Store):
+        if cache_objects is not None:
+            raise DDSException(
+                f"Cannot provide a caching option and a store object of type 'Store' at the same time"
+            )
+        # Directly setting the store
+        _store_var = store
+        return
+    elif store == "local":
+        if not internal_dir:
+            internal_dir = pathlib.Path(tempfile.gettempdir()).joinpath("dds", "store")
+        if not data_dir:
+            data_dir = pathlib.Path(tempfile.gettempdir()).joinpath("dds", "data")
+        _store_var = LocalFileStore(internal_dir, data_dir)
+    elif store == "dbfs":
+        if data_dir is None:
+            raise DDSException("Missing data_dir argument")
+        if internal_dir is None:
+            raise DDSException("Missing internal_dir argument")
+        dbutils = dbutils or _fetch_ipython_vars().get("dbutils")
+        if dbutils is None:
+            raise DDSException(
+                "Missing dbutils objects from input or from arguments."
+                " You must be using a databricks notebook to use the DBFS store"
+            )
+        from .codecs.databricks import DBFSStore, CommitType, DBFSURI
+
+        commit_type = str(commit_type or CommitType.FULL.name).upper()
+        commit_type_ = CommitType[commit_type]
+
+        _store_var = DBFSStore(
+            DBFSURI.parse(internal_dir), DBFSURI.parse(data_dir), dbutils, commit_type_
+        )
+    else:
+        raise DDSException(f"Unknown store {store}")
+
+    if cache_objects is not None:
+        num_objects: Optional[int] = None
+
+        if not isinstance(cache_objects, (int, bool)):
+            raise DDSException(
+                f"cached_object should be int or bool, received type {type(cache_objects)}"
+            )
+        if isinstance(cache_objects, bool) and cache_objects:
+            num_objects = default_cache_size
+        elif isinstance(cache_objects, int):
+            if cache_objects < 0:
+                num_objects = sys.maxsize // 2
+            elif cache_objects > 0:
+                num_objects = cache_objects
+        if num_objects is not None:
+            _store_var = LRUCacheStore(_store(), num_elem=num_objects)
+    _logger.debug(f"Setting the store to {_store()}")
+
+
+def _parse_stages(
+    dds_stages: Optional[List[Union[str, ProcessingStage]]]
+) -> List[ProcessingStage]:
+    if dds_stages is None:
+        return ProcessingStage.all_phases()
+
+    def check(s: Union[str, ProcessingStage], cur: ProcessingStage) -> ProcessingStage:
+        if isinstance(s, str):
+            s = s.upper()
+            if s not in dir(ProcessingStage):
+                raise DDSException(
+                    f"{s} is not a valid stage name. Valid names are {dir(ProcessingStage)}"
+                )
+            x = ProcessingStage[s]
+        elif isinstance(s, ProcessingStage):
+            x = s
+        else:
+            raise DDSException(f"Not a valid type: {s} {type(s)}")
+        if x != cur:
+            raise DDSException(
+                f"Wrong order for the stage name, expected {cur} but got {x}"
+            )
+        return cur
+
+    return [check(s, cur) for (s, cur) in zip(dds_stages, ProcessingStage.all_phases())]
+
+
+def _eval(
+    fun: Callable[[_In], _Out],
+    path: Optional[DDSPath],
+    args: Tuple[Any, ...],
+    kwargs: Dict[str, Any],
+    dds_export_graph: Union[str, pathlib.Path, None],
+    dds_extra_debug: Optional[bool],
+    dds_stages: Optional[List[Union[str, ProcessingStage]]],
+) -> Optional[_Out]:
+    export_graph: Optional[pathlib.Path]
+    if dds_export_graph is not None:
+        export_graph = pathlib.Path(dds_export_graph).absolute()
+    else:
+        export_graph = None
+
+    stages = _parse_stages(dds_stages)
+
+    extra_debug = dds_extra_debug or _options._dds_extra_debug
+
+    if not _eval_ctx:
+        # Not in an evaluation context, create one and introspect
+        return _eval_new_ctx(fun, path, args, kwargs, export_graph, extra_debug, stages)
+    else:
+        if not path:
+            raise DDSException(
+                "Already in dds.eval() context. Nested eval contexts are not supported"
+            )
+        key = None if path is None else _eval_ctx.requested_paths[path]
+        t = _time()
+        if key is not None and _store().has_blob(key):
+            _logger.debug(f"_eval:Return cached {path} from {key}")
+            blob = _store().fetch_blob(key)
+            _add_delta(t, ProcessingStage.STORE_COMMIT)
+            return blob
+        else:
+            _add_delta(t, ProcessingStage.STORE_COMMIT)
+        arg_repr = [str(type(arg)) for arg in args]
+        kwargs_repr = OrderedDict(
+            [(key, str(type(arg))) for (key, arg) in kwargs.items()]
+        )
+        _logger.info(
+            f"_eval:Evaluating (keep:{path}) fun {fun} with args {arg_repr} kwargs {kwargs_repr}"
+        )
+        t = _time()
+        res = fun(*args, **kwargs)  # type: ignore
+        _add_delta(t, ProcessingStage.STORE_COMMIT)
+        _logger.info(f"_eval:Evaluating (keep:{path}) fun {fun}: completed")
+        if key is not None:
+            _logger.info(f"_eval:Storing blob into key {key}")
+            t = _time()
+            _store().store_blob(key, res, codec=None)
+            _add_delta(t, ProcessingStage.STORE_COMMIT)
+        return res
+
+
+def _store() -> Store:
+    """
+    Gets the current store (or initializes it to the local default store if necessary)
+    """
+    global _store_var
+    if _store_var is None:
+        p = pathlib.Path(tempfile.gettempdir()).joinpath("dds")
+        store_path = p.joinpath("store")
+        data_path = p.joinpath("data")
+        _logger.info(
+            f"Initializing default store. store dir: {store_path} data dir: {data_path}"
+        )
+        _store_var = LocalFileStore(str(store_path), str(data_path))
+    return _store_var
+
+
+def _time() -> float:
+    return time.monotonic()
+
+
+def _add_delta(start_t: float, stage: ProcessingStage) -> None:
+    global _eval_ctx
+    if _eval_ctx is None:
+        return
+    _eval_ctx.stats_time[stage] += _time() - start_t
+
+
+def _eval_new_ctx(
+    fun: Callable[[_In], _Out],
+    path: Optional[DDSPath],
+    args: Tuple[Any, ...],
+    kwargs: Dict[str, Any],
+    export_graph: Optional[pathlib.Path],
+    extra_debug: bool,
+    stages: List[ProcessingStage],
+) -> Optional[_Out]:
+    global _eval_ctx
+    assert _eval_ctx is None, _eval_ctx
+    _eval_ctx = EvalContext(
+        requested_paths={},
+        stats_time=dict([(stage, 0.0) for stage in ProcessingStage.all_phases()]),
+    )
+    try:
+        t = _time()
+        # Fetch the local vars from the call. This is required if running from an old IPython context
+        # (like databricks for instance)
+        local_vars = _fetch_ipython_vars()
+        _logger.debug(f"_eval_new_ctx: local_vars: {sorted(local_vars.keys())}")
+        arg_ctx = get_arg_ctx(fun, args, kwargs)
+        _logger.debug(f"arg_ctx: {arg_ctx}")
+        eval_ctx = EvalMainContext(
+            fun.__module__,  # type: ignore
+            whitelisted_packages=_accepted_packages,
+            start_globals=local_vars,
+            resolved_references=OrderedDict(),
+        )
+        _logger.debug(f"_eval_new_ctx: introspect_indirect completed")
+        inters_indirect = introspect_indirect(fun, eval_ctx)
+        all_loads = FunctionIndirectInteractionUtils.all_loads(inters_indirect)
+        all_stores = FunctionIndirectInteractionUtils.all_stores(inters_indirect)
+        loads_to_check = sorted([p for p in all_loads if p not in all_stores])
+        # Check that there are no indirect references to resolve:
+        if loads_to_check:
+            _logger.debug(
+                f"_eval_new_ctx: need to resolve indirect references: {loads_to_check}"
+            )
+            resolved_indirect_refs = _store().fetch_paths(loads_to_check)
+            _logger.debug(
+                f"_eval_new_ctx: fetched indirect references: {resolved_indirect_refs}"
+            )
+        else:
+            resolved_indirect_refs = OrderedDict()
+
+        # Make a copy of the dictionary: the context will use it to track all the nodes, which means that
+        # at plotting stage, it will contain all the nodes, not just the indirect refs.
+        eval_ctx.resolved_references = OrderedDict(resolved_indirect_refs)
+
+        inters = introspect(fun, eval_ctx, arg_ctx)
+        _logger.debug(f"_eval_new_ctx: introspect completed")
+        # Also add the current path, if requested:
+        if path is not None:
+            inters = inters._replace(store_path=path)
+        store_paths = FunctionInteractionsUtils.all_store_paths(inters)
+        _logger.debug(
+            f"_eval_new_ctx: assigning {len(store_paths)} store path(s) to context"
+        )
+        _eval_ctx = _eval_ctx._replace(requested_paths=store_paths)
+        present_blobs: Optional[Set[PyHash]]
+        if extra_debug:
+            present_blobs = set(
+                [key for key in set(store_paths.values()) if _store().has_blob(key)]
+            )
+            _logger.debug(f"_eval_new_ctx: {len(present_blobs)} present blobs")
+        else:
+            present_blobs = None
+
+        _logger.debug(f"Interaction tree:")
+        FunctionInteractionsUtils.pprint_tree(
+            inters, present_blobs, printer=_logger.debug
+        )
+        if export_graph is not None:
+            # Attempt to run the export module:
+            from ._plotting import draw_graph
+
+            draw_graph(inters, export_graph, present_blobs, resolved_indirect_refs)
+            _logger.debug(f"_eval_new_ctx: draw_graph_completed")
+
+        _logger.debug(f"Stage {ProcessingStage.ANALYSIS} completed")
+        _add_delta(t, ProcessingStage.ANALYSIS)
+        if ProcessingStage.EVAL not in stages:
+            _logger.debug("Stopping here")
+            return None
+
+        for (p, key) in store_paths.items():
+            _logger.debug(f"Updating path: {p} -> {key}")
+
+        # If the blob for that node already exists, we have computed the path already.
+        # We only need to check if the path is committed to the blob
+        current_sig = inters.fun_return_sig
+        _logger.debug(f"_eval_new_ctx:current_sig: {current_sig}")
+        t = _time()
+        if _store().has_blob(current_sig):
+            _logger.debug(f"_eval_new_ctx:Return cached signature {current_sig}")
+            res = _store().fetch_blob(current_sig)
+            _add_delta(t, ProcessingStage.STORE_COMMIT)
+        else:
+            arg_repr = [str(type(arg)) for arg in args]
+            kwargs_repr = OrderedDict(
+                [(key, str(type(arg))) for (key, arg) in kwargs.items()]
+            )
+            _logger.info(
+                f"_eval_new_ctx:Evaluating (eval) fun {fun} with args {arg_repr} kwargs {kwargs_repr}"
+            )
+            res = fun(*args, **kwargs)  # type: ignore
+            _add_delta(t, ProcessingStage.EVAL)
+            _logger.info(f"_eval_new_ctx:Evaluating (eval) fun {fun}: completed")
+            obj_key: Optional[
+                PyHash
+            ] = None if path is None else _eval_ctx.requested_paths[path]
+            if obj_key is not None:
+                # TODO: add a phase for storing the blobs
+                _logger.info(f"_eval:Storing blob into key {obj_key}")
+                t = _time()
+                _store().store_blob(obj_key, res, codec=None)
+                _add_delta(t, ProcessingStage.STORE_COMMIT)
+
+        if ProcessingStage.PATH_COMMIT in stages:
+            _logger.debug(f"Starting stage {ProcessingStage.PATH_COMMIT}")
+            t = _time()
+            _store().sync_paths(store_paths)
+            _add_delta(t, ProcessingStage.PATH_COMMIT)
+            _logger.debug(f"Stage {ProcessingStage.PATH_COMMIT} done")
+        else:
+            _logger.info(f"Skipping stage {ProcessingStage.PATH_COMMIT}")
+        return res
+    finally:
+        # Cleaning up the context
+        s = (
+            sum([_eval_ctx.stats_time[stage] for stage in ProcessingStage.all_phases()])
+            + 1e-10
+        )
+        for stage in ProcessingStage.all_phases():
+            x = _eval_ctx.stats_time[stage]
+            _logger.info(f"Stage {stage}: {x:.3f} sec {100 * x / s:.2f}%")
+        _eval_ctx = None
+
+
+def _fetch_ipython_vars() -> Dict[str, Any]:
+    """
+    Fetches variables from the ipython / jupyter environment. This is a best effort method.
+    """
+    try:
+        from IPython import get_ipython  # type: ignore
+
+        ipython = get_ipython()
+        if ipython is None:
+            return {}
+        return dict(ipython.user_ns)
+    except ImportError:
+        _logger.debug(
+            "Failed to import IPython. No jupyter/ipython variables will be logged"
+        )
+        return {}