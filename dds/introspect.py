import ast
import inspect
import logging
from enum import Enum
from pathlib import PurePosixPath
from types import ModuleType, FunctionType
from typing import (
    Tuple,
    Callable,
    cast,
    Any,
    Dict,
    Set,
    Union,
    Optional,
    List,
    NewType,
    Sequence,
)

from ._eval_ctx import (
    EvalMainContext,
    Package,
    ExternalObject,
    AuthorizedObject,
    ObjectRetrievalType,
)
from ._global_ctx import _global_context, PythonId
from ._lambda_funs import is_lambda, inspect_lambda_condition
from ._print_ast import pformat
from ._retrieve_objects import ObjectRetrieval, function_path
<<<<<<< HEAD
from .fun_args import dds_hash, get_arg_ctx_ast, dds_hash_commut, HashKey as HK
=======
from .fun_args import dds_hash, get_arg_ctx_ast
>>>>>>> 71119c20
from .structures import (
    PyHash,
    FunctionArgContext,
    DDSPath,
    FunctionInteractions,
    KSException,
    CanonicalPath,
    ExternalDep,
    LocalDepPath,
)
from .structures_utils import DDSPathUtils, CanonicalPathUtils

_logger = logging.getLogger(__name__)


# The name of a local function var
LocalVar = NewType("LocalVar", str)


def introspect(
    f: Callable[[Any], Any], eval_ctx: EvalMainContext, arg_ctx: FunctionArgContext
) -> FunctionInteractions:
    # TODO: exposed the whitelist
    # TODO: add the arguments of the function
    fun: FunctionType = cast(FunctionType, f)
    return _introspect(fun, arg_ctx, eval_ctx, call_stack=[])


class Functions(str, Enum):
    Load = "load"
    Keep = "keep"
    Eval = "eval"


def _fis_to_siglist(fis: List[FunctionInteractions]) -> List[Tuple[HK, PyHash]]:
    return [(HK(f"fun_dep_{idx}"), i.fun_return_sig) for (idx, i) in enumerate(fis)]


def _all_paths(fis: FunctionInteractions) -> Set[CanonicalPath]:
    res: Set[CanonicalPath] = {fis.fun_path}
    for fis0 in fis.parsed_body:
        res.update(_all_paths(fis0))
    return res


def _introspect_class(
    c: type,
    arg_ctx: FunctionArgContext,
    gctx: EvalMainContext,
    call_stack: List[CanonicalPath],
) -> FunctionInteractions:
    # Check if the function has already been evaluated.
    fun_path = function_path(c)
    arg_ctx_hash = FunctionArgContext.as_hashable(arg_ctx)

    # TODO: add to the global interactions cache

    fun_module = inspect.getmodule(c)
    if fun_module is None:
        raise KSException(f"Could not find module: class:{c} module: {fun_module}")
    # _logger.debug(f"_introspect: {f}: fun_path={fun_path} fun_module={fun_module}")
    fis_key = (fun_path, arg_ctx_hash)
    fis_ = gctx.cached_fun_interactions.get(fis_key)
    if fis_ is not None:
        return fis_
    src = inspect.getsource(c)
    # _logger.debug(f"Starting _introspect_class: {c}: src={src}")
    ast_src = ast.parse(src)
    ast_f: ast.ClassDef = ast_src.body[0]  # type: ignore
    assert isinstance(ast_f, ast.ClassDef), type(ast_f)
    _logger.debug(f"_introspect ast_src:\n {pformat(ast_f)}")
    body_lines = src.split("\n")

    # For each of the functions in the body, look for interactions.
    fis = InspectFunction.inspect_class(
        ast_f, gctx, fun_module, body_lines, arg_ctx, fun_path, call_stack
    )
    # Cache the function interactions
    gctx.cached_fun_interactions[fis_key] = fis
    # cache the function interactions in the global context
    if _global_context is not None:
        dep_paths = sorted(_all_paths(fis))
        _global_context.cached_fun_calls[(fun_path, arg_ctx_hash)] = dep_paths
        # Find the id of each corresponding object
        obj_ids: List[Tuple[CanonicalPath, PythonId]] = []
        for dep_path in dep_paths:
            obj = ObjectRetrieval.retrieve_object_global(dep_path, gctx)
            obj_ids.append((dep_path, PythonId(id(obj))))
        # tup = tuple(obj_ids)
        # _logger.debug(f"cached_fun_interactions: {(fun_path, arg_ctx_hash, tup)}")
        # _global_context.cached_fun_interactions[(fun_path, arg_ctx_hash, tup)] = fis
    return fis


def _introspect(
    obj: Union[FunctionType, type],
    arg_ctx: FunctionArgContext,
    gctx: EvalMainContext,
    call_stack: List[CanonicalPath],
) -> FunctionInteractions:
    if isinstance(obj, FunctionType):
        return _introspect_fun(obj, arg_ctx, gctx, call_stack)
    if isinstance(obj, type):
        return _introspect_class(obj, arg_ctx, gctx, call_stack)
    raise KSException(
        f"Expected function or class, got object of type {type(obj)} instead: {obj}"
    )


def _introspect_fun(
    f: FunctionType,
    arg_ctx: FunctionArgContext,
    gctx: EvalMainContext,
    call_stack: List[CanonicalPath],
) -> FunctionInteractions:
    # Check if the function has already been evaluated.
    fun_path = function_path(f)
    arg_ctx_hash = FunctionArgContext.as_hashable(arg_ctx)
    # In most cases, lambda functions will change id's each time. Skipping for now.
    if (
        not is_lambda(f)
        and _global_context is not None
        and (fun_path, arg_ctx_hash) in _global_context.cached_fun_calls
    ):
        dep_paths = _global_context.cached_fun_calls[(fun_path, arg_ctx_hash)]
        # _logger.debug(
        #     f"{fun_path} in cache, evaluating if {len(dep_paths)} python objects have changed"
        # )
        ids: List[Tuple[CanonicalPath, PythonId]] = []
        for dep_path in dep_paths:
            obj = ObjectRetrieval.retrieve_object_global(dep_path, gctx)
            ids.append((dep_path, PythonId(id(obj))))
        tup = tuple(ids)
        if (fun_path, arg_ctx_hash, tup) in _global_context.cached_fun_interactions:
            # _logger.debug(
            #     f"{fun_path} in interaction cache, skipping analysis: {(fun_path, arg_ctx_hash, tup)}"
            # )
            return _global_context.cached_fun_interactions[
                (fun_path, arg_ctx_hash, tup)
            ]
        else:
            _logger.debug(f"{fun_path} not in interaction cache, objects have changed")

    fun_module = inspect.getmodule(f)
    if fun_module is None:
        raise KSException(f"Could not find module: f; {f} module: {fun_module}")
    # _logger.debug(f"_introspect: {f}: fun_path={fun_path} fun_module={fun_module}")
    ast_f: Union[ast.Lambda, ast.FunctionDef]
    if is_lambda(f):
        # _logger.debug(f"_introspect: is_lambda: {f}")
        src = inspect.getsource(f)
        h = dds_hash(src)
        # Have a stable name for the lambda function
        fun_path = CanonicalPath(
            fun_path._path.parent.joinpath(fun_path._path.stem + h)
        )
        fis_key = (fun_path, arg_ctx_hash)
        fis_ = gctx.cached_fun_interactions.get(fis_key)
        if fis_ is not None:
            return fis_
        # Not seen before, continue.
        # _logger.debug(f"_introspect: is_lambda: fun_path={fun_path} src={src}")
        ast_f = inspect_lambda_condition(f)
        assert isinstance(ast_f, ast.Lambda), type(ast_f)
        # _logger.debug(f"_introspect: is_lambda: {ast_f}")
    else:
        fis_key = (fun_path, arg_ctx_hash)
        fis_ = gctx.cached_fun_interactions.get(fis_key)
        if fis_ is not None:
            return fis_
        src = inspect.getsource(f)
        # _logger.debug(f"Starting _introspect: {f}: src={src}")
        ast_src = ast.parse(src)
        ast_f = ast_src.body[0]  # type: ignore
        assert isinstance(ast_f, ast.FunctionDef), type(ast_f)
        # _logger.debug(f"_introspect ast_src:\n {pformat(ast_f)}")
    body_lines = src.split("\n")

    fis = InspectFunction.inspect_fun(
        ast_f, gctx, fun_module, body_lines, arg_ctx, fun_path, call_stack
    )
    # Cache the function interactions
    gctx.cached_fun_interactions[fis_key] = fis
    # Register the path as a potential link to dependencies
    if fis.store_path:
        gctx.resolved_references[fis.store_path] = fis.fun_return_sig
    # cache the function interactions in the global context
    if not is_lambda(f) and _global_context is not None:
        dep_paths = sorted(_all_paths(fis))
        _global_context.cached_fun_calls[(fun_path, arg_ctx_hash)] = dep_paths
        # Find the id of each corresponding object
        obj_ids: List[Tuple[CanonicalPath, PythonId]] = []
        for dep_path in dep_paths:
            obj = ObjectRetrieval.retrieve_object_global(dep_path, gctx)
            obj_ids.append((dep_path, PythonId(id(obj))))
        # tup = tuple(obj_ids)
        # _logger.debug(f"cached_fun_interactions: {(fun_path, arg_ctx_hash, tup)}")
        # _global_context.cached_fun_interactions[(fun_path, arg_ctx_hash, tup)] = fis
    return fis


class IntroVisitor(ast.NodeVisitor):
    def __init__(
        self,
        start_mod: ModuleType,
        gctx: EvalMainContext,
        function_body_lines: List[str],
        function_args_hash: PyHash,
        function_var_names: Set[LocalVar],
        call_stack: List[CanonicalPath],
    ):
        # TODO: start_mod is in the global context
        self._start_mod = start_mod
        self._gctx = gctx
        self._function_var_names = set(function_var_names)
        self._body_lines = function_body_lines
        self._args_hash = function_args_hash
        self._call_stack = call_stack
        self.inters: List[FunctionInteractions] = []
        self.load_paths: List[DDSPath] = []

    def visit_Call(self, node: ast.Call) -> Any:
        # _logger.debug(f"visit: {node} {dir(node)} {pformat(node)}")
        function_body_hash = dds_hash(self._body_lines[: node.lineno + 1])
        # The list of all the previous interactions.
        # This enforces the concept that the current call depends on previous calls.
        function_inters_sig = (
            dds_hash_commut(_fis_to_siglist(self.inters))
            if self.inters
            else dds_hash([])
        )
        # Check the call for dds calls or sub_calls.
        fi_or_p = InspectFunction.inspect_call(
            node,
            self._gctx,
            self._start_mod,
            function_body_hash,
            self._args_hash,
            function_inters_sig,
            self._function_var_names,
            self._call_stack,
        )
        if fi_or_p is not None and isinstance(fi_or_p, FunctionInteractions):
            self.inters.append(fi_or_p)
        # str is the underlying type of a DDSPath
        if fi_or_p is not None and isinstance(fi_or_p, str):
            self.load_paths.append(fi_or_p)
        self.generic_visit(node)


class ExternalVarsVisitor(ast.NodeVisitor):
    """
    Finds all the external variables of a function that should be hashed into the argument list.
    TODO: currently very crude, it does not look for assigned variables.
    """

    def __init__(
        self, start_mod: ModuleType, gctx: EvalMainContext, local_vars: Set[LocalVar]
    ):
        self._start_mod = start_mod
        self._gctx = gctx
        self._local_vars = local_vars
        # TODO: rename to deps
        self.vars: Dict[LocalDepPath, ExternalDep] = {}
        # All the dependencies that are encountered but do not lead to an external dep.
        self._rejected_paths: Set[LocalDepPath] = set()

    def visit_Name(self, node: ast.Name, debug: bool = False) -> Any:
        local_dep_path = LocalDepPath(PurePosixPath(node.id))
        # _logger.debug(
        #     "ExternalVarsVisitor:visit_Name: id: %s local_dep_path:%s",
        #     node.id,
        #     local_dep_path,
        # )
        if not isinstance(node.ctx, ast.Load):
            # _logger.debug(
            #     "ExternalVarsVisitor:visit_Name: id: %s skipping ctx: %s",
            #     node.id,
            #     node.ctx,
            # )
            return
        # If it is a var that is already part of the function, do not introspect
        if len(local_dep_path.parts) == 1:
            v = str(local_dep_path)
            if v in self._local_vars:
                # _logger.debug(
                #     "ExternalVarsVisitor:visit_Name: id: %s skipping, in vars", node.id
                # )
                return
        if local_dep_path in self.vars or local_dep_path in self._rejected_paths:
            return
        # TODO: this will fail in submodule
        # if str(local_dep_path) not in self._start_mod.__dict__ or str(local_dep_path) not in self._gctx.start_globals:
        #     _logger.debug(
        #         f"ExternalVarsVisitor:visit_Name: local_dep_path {local_dep_path} "
        #         f"not found in module {self._start_mod}: \n{self._start_mod.__dict__.keys()} \nor in start_globals: {self._gctx.start_globals}"
        #     )
        #     return
        res: ObjectRetrievalType = ObjectRetrieval.retrieve_object(
            local_dep_path, self._start_mod, self._gctx
        )
        if debug:
            _logger.debug(f"visit_Name: {local_dep_path} {self._start_mod} -> {res}")
        if res is None:
            # Nothing to do, it is not interesting.
            if debug:
                _logger.debug("visit_Name: %s: skipping (unauthorized)", local_dep_path)
            self._rejected_paths.add(local_dep_path)
            return
        elif isinstance(res, ExternalObject):
            # External object. Should be tracked at name level
            self.vars[local_dep_path] = ExternalDep(
                local_path=local_dep_path, path=res.resolved_path, sig=None
            )
        else:
            assert isinstance(res, AuthorizedObject)
            (obj, path) = (res.object_val, res.resolved_path)
            if isinstance(obj, FunctionType):
                # Modules and callables are tracked separately
                # _logger.debug(f"visit name %s: skipping (fun)", local_dep_path)
                self._rejected_paths.add(local_dep_path)
                return
            if isinstance(obj, ModuleType):
                # Modules and callables are tracked separately
                # TODO: this is not accurate, as a variable could be called in a submodule
                # _logger.debug(f"visit name %s: skipping (module)", local_dep_path)
                self._rejected_paths.add(local_dep_path)
                return
            if inspect.isclass(obj):
                # Classes are tracked separately
                # _logger.debug(f"visit name %s: skipping (class)", local_dep_path)
                self._rejected_paths.add(local_dep_path)
                return
            sig = self._gctx.get_hash(path, obj)
            self.vars[local_dep_path] = ExternalDep(
                local_path=local_dep_path, path=path, sig=sig
            )


class LocalVarsVisitor(ast.NodeVisitor):
    """
    A brute-force attempt to find all the variables defined in the scope of a module.
    """

    def __init__(self, existing_vars: List[str]):
        self.vars: Set[str] = set(existing_vars)

    def visit_AsyncFunctionDef(self, node: ast.AsyncFunctionDef) -> Any:
        # TODO: make the error message more explicit
        # TODO: this is used in tests. It would be better to have something more robust.
        raise NotImplementedError(f"You cannot use async function with dds")

    def visit_Name(self, node: ast.Name) -> Any:
        # _logger.debug(f"visit_vars: {node.id} {node.ctx}")
        if isinstance(node.ctx, ast.Store):
            self.vars.add(node.id)
        self.generic_visit(node)


def _function_name(node: ast.AST) -> List[str]:
    if isinstance(node, ast.Name):
        return [node.id]
    if isinstance(node, ast.BinOp):
        return [type(node).__name__.split(".")[-1]]
    if isinstance(node, ast.Attribute):
        return _function_name(node.value) + [node.attr]
    if isinstance(node, ast.Call):
        return _function_name(node.func)
    if isinstance(node, (ast.Constant, ast.NameConstant)):
        s = str(node.value)
        s = s[:4]
        return [f"Str({s}...)"]
    # TODO: these names are just here to make sure that a valid function name is returned
    # They should not be returned: this name will never be found amongst the functions.
    if isinstance(node, ast.Str):
        s = str(node.s)
        s = s[:4]
        return [f"Str({s}...)"]
    types = [
        ast.Subscript,
        ast.Compare,
        ast.UnaryOp,
        ast.BoolOp,
        ast.IfExp,
        ast.Subscript,
        ast.Index,
        ast.Slice,
        ast.ExtSlice,
    ]
    for t in types:
        if isinstance(node, t):
            return [t.__name__]
    _logger.error(
        f"Cannot understand nodes of type {type(node)}. Syntax tree: {pformat(node)}"
    )
    assert False, (node, type(node))


class InspectFunction(object):
    @classmethod
    def get_local_vars(
        cls, body: Sequence[ast.AST], arg_ctx: FunctionArgContext
    ) -> List[LocalVar]:
        lvars_v = LocalVarsVisitor(list(arg_ctx.named_args.keys()))
        for node in body:
            lvars_v.visit(node)
        lvars = sorted(list(lvars_v.vars))
        # _logger.debug(f"local vars: %s", lvars)
        return [LocalVar(s) for s in lvars]

    @classmethod
    def inspect_class(
        cls,
        node: ast.ClassDef,
        gctx: EvalMainContext,
        mod: ModuleType,
        class_body_lines: List[str],
        arg_ctx: FunctionArgContext,
        fun_path: CanonicalPath,
        call_stack: List[CanonicalPath],
    ) -> FunctionInteractions:
        # Look into the base classes first.
        # TODO: take into account the base classes

        # All the body is considered as a single big function for the purpose of
        # code structure: the function interactions are built for each element,
        # but the code lines are provided from the top of the function.

        method_fis: List[FunctionInteractions] = []
        for elem in node.body:
            if isinstance(elem, ast.FunctionDef):
                # Parsing the function call
                fis_ = cls.inspect_fun(
                    elem, gctx, mod, class_body_lines, arg_ctx, fun_path, call_stack
                )
                if fis_ is not None:
                    method_fis.append(fis_)
                    # _logger.debug(f"inspect_class: {fis_}")

        body_sig = dds_hash(class_body_lines)
        # All the sub-dependencies are handled with method introspections

        return_sig = dds_hash_commut(
            [(HK("body_sig"), body_sig)] + _fis_to_siglist(method_fis)
        )

        return FunctionInteractions(
            arg_input=arg_ctx,
            fun_body_sig=body_sig,
            fun_return_sig=return_sig,
            # The dependencies are for now all in the function bodies
            external_deps=[],
            parsed_body=method_fis,
            store_path=None,  # No store path can be associated by default to a class
            fun_path=fun_path,
            indirect_deps=[],
        )

    @classmethod
    def inspect_fun(
        cls,
        node: Union[ast.FunctionDef, ast.Lambda],
        gctx: EvalMainContext,
        mod: ModuleType,
        function_body_lines: List[str],
        arg_ctx: FunctionArgContext,
        fun_path: CanonicalPath,
        call_stack: List[CanonicalPath],
        debug: bool = False,
    ) -> FunctionInteractions:
        body: Sequence[ast.AST]
        if isinstance(node, ast.FunctionDef):
            body = node.body
        elif isinstance(node, ast.Lambda):
            body = [node.body]
        else:
            raise KSException(f"unknown ast node {type(node)}")
        local_vars = set(cls.get_local_vars(body, arg_ctx))
        # _logger.debug(f"inspect_fun: %s local_vars: %s", fun_path, local_vars)
        vdeps = ExternalVarsVisitor(mod, gctx, local_vars)
        for n in body:
            vdeps.visit(n)
        ext_deps = sorted(vdeps.vars.values(), key=lambda ed: ed.local_path)
        if debug:
            _logger.debug(f"inspect_fun: ext_deps: %s", ext_deps)
        arg_keys = FunctionArgContext.relevant_keys(arg_ctx)
<<<<<<< HEAD
        keys = [(HK(f"local_path_{ed.local_path}"), ed.sig) for ed in ext_deps] + [
            (HK(f"arg_{idx}"), sig) for (idx, sig) in enumerate(arg_keys)
        ]
        input_sig = dds_hash_commut(keys) if keys else dds_hash([])
=======
        # The variables that are hashable: authorized variables outside of the function
        sig_variables: List[Tuple[LocalDepPath, PyHash]] = [
            (ed.local_path, ed.sig) for ed in ext_deps if ed.sig is not None
        ]
        # External dependencies
        ext_deps_vars: List[CanonicalPath] = sorted(
            set([ed.path for ed in ext_deps if ed.sig is None])
        )
        sig_list: List[Any] = (sig_variables + ext_deps_vars + arg_keys)  # type: ignore
        input_sig = dds_hash(sig_list)
>>>>>>> 71119c20
        calls_v = IntroVisitor(
            mod, gctx, function_body_lines, input_sig, local_vars, call_stack
        )
        for n in body:
            calls_v.visit(n)
        body_sig = dds_hash(function_body_lines)
        # Remove duplicates but keep the order in the list of paths:
        indirect_deps = _no_dups(calls_v.load_paths)

        def fetch(dep: DDSPath) -> PyHash:
            key = gctx.resolved_references.get(dep)
            assert (
                key is not None
            ), f"Missing dep {dep} for {fun_path}: {call_stack} {gctx.resolved_references}"
            return key

        indirect_deps_sigs = [(HK(f"dep_{dep}"), fetch(dep)) for dep in indirect_deps]
        return_sig = dds_hash_commut(
            [(HK("input_sig"), input_sig), (HK("body_sig"), body_sig),]
            + indirect_deps_sigs
            + _fis_to_siglist(calls_v.inters)
        )

        # Look at the annotations to see if there is a reference to a data_function
        if isinstance(node, ast.FunctionDef):
            store_path = cls._path_annotation(node, mod, gctx)
        else:
            store_path = None
        # _logger.debug(f"inspect_fun: path from annotation: %s", store_path)

        return FunctionInteractions(
            arg_input=arg_ctx,
            fun_body_sig=body_sig,
            fun_return_sig=return_sig,
            external_deps=ext_deps,
            parsed_body=calls_v.inters,
            store_path=store_path,
            fun_path=fun_path,
            indirect_deps=indirect_deps,
        )

    @classmethod
    def _path_annotation(
        cls,
        node: ast.FunctionDef,
        mod: ModuleType,
        gctx: EvalMainContext,
        debug: bool = False,
    ) -> Optional[DDSPath]:
        for dec in node.decorator_list:
            if isinstance(dec, ast.Call):
                local_path = LocalDepPath(
                    PurePosixPath("/".join(_function_name(dec.func)))
                )
                # _logger.debug(f"_path_annotation: local_path: %s", local_path)
                z: ObjectRetrievalType = ObjectRetrieval.retrieve_object(
                    local_path, mod, gctx
                )
                if debug:
                    _logger.debug(f"z: {z}")
                if z is None or isinstance(z, ExternalObject):
                    if debug:
                        _logger.debug(
                            f"_path_annotation: local_path: %s is rejected", local_path
                        )
                    return None
                assert isinstance(z, AuthorizedObject)
                caller_fun, caller_fun_path = (z.object_val, z.resolved_path)
                # _logger.debug(f"_path_annotation: caller_fun_path: %s", caller_fun_path)
                if caller_fun_path == CanonicalPathUtils.from_list(
                    ["dds", "_annotations", "dds_function"]
                ) or caller_fun_path == CanonicalPathUtils.from_list(
                    ["dds", "_annotations", "data_function"]
                ):
                    if len(dec.args) != 1:
                        raise KSException(
                            f"Wrong number of arguments for decorator: {pformat(dec)}"
                        )
                    store_path = cls._retrieve_store_path(dec.args[0], mod, gctx)
                    return store_path
        return None

    @classmethod
    def inspect_call(
        cls,
        node: ast.Call,
        gctx: EvalMainContext,
        mod: ModuleType,
        function_body_hash: PyHash,
        function_args_hash: PyHash,
        function_inter_hash: PyHash,
        var_names: Set[LocalVar],
        call_stack: List[CanonicalPath],
        debug: bool = False,
    ) -> Union[FunctionInteractions, DDSPath, None]:
        # _logger.debug(f"Inspect call:\n %s", pformat(node))

        local_path = LocalDepPath(PurePosixPath("/".join(_function_name(node.func))))
        # _logger.debug(f"inspect_call: local_path: %s", local_path)
        # We may do sub-method calls on an object -> filter out based on the name of the object
        if str(local_path.parts[0]) in var_names:
            # _logger.debug(
            #     f"inspect_call: local_path: %s is rejected (head in vars)", local_path
            # )
            return None

        # _logger.debug(f"inspect_call:local_path:{local_path} mod:{mod}\n %s", pformat(node))
        z: ObjectRetrievalType = ObjectRetrieval.retrieve_object(local_path, mod, gctx)
        if debug:
            _logger.debug(f"inspect_call:local_path:{local_path} mod:{mod} z:{z}")
        if z is None or isinstance(z, ExternalObject):
            if debug:
                _logger.debug(f"inspect_call: local_path: %s is rejected", local_path)
            return None
        assert isinstance(z, AuthorizedObject)
        caller_fun, caller_fun_path = (z.object_val, z.resolved_path)
        if not isinstance(caller_fun, FunctionType) and not inspect.isclass(caller_fun):
            raise NotImplementedError(
                f"Expected FunctionType for {caller_fun_path}, got {type(caller_fun)}"
            )

        # Check if this is a call we should do something about.
        if caller_fun_path == CanonicalPathUtils.from_list(["dds", "keep"]):
            # Call to the keep function:
            # - bring the path
            # - bring the callee
            # - parse the arguments
            # - introspect the callee
            if len(node.args) < 2:
                raise KSException(f"Wrong number of args: expected 2+, got {node.args}")
            store_path = cls._retrieve_store_path(node.args[0], mod, gctx)
            called_path_ast = node.args[1]
            if isinstance(called_path_ast, ast.Name):
                called_path_symbol = node.args[1].id  # type: ignore
            else:
                raise NotImplementedError(
                    f"Cannot use nested callables of type {called_path_ast}"
                )
            called_local_path = LocalDepPath(PurePosixPath(called_path_symbol))
            called_z: ObjectRetrievalType = ObjectRetrieval.retrieve_object(
                called_local_path, mod, gctx
            )
            if debug:
                _logger.debug(f"called_z: {called_z}")
            if not called_z or isinstance(called_z, ExternalObject):
                # Not sure what to do yet in this case.
                raise NotImplementedError(
                    f"Invalid called_z: {called_local_path} {mod}"
                )
            assert isinstance(called_z, AuthorizedObject)
            called_fun, call_fun_path = called_z.object_val, called_z.resolved_path
            if call_fun_path in call_stack:
                raise KSException(
                    f"Detected circular function calls or (co-)recursive calls."
                    f"This is currently not supported. Change your code to split the "
                    f"recursive section into a separate function. "
                    f"Function: {call_fun_path}"
                    f"Call stack: {' '.join([str(p) for p in call_stack])}"
                )
            if function_inter_hash is None:
                raise KSException("not implemented: function_inter_hash")
            context_sig = dds_hash_commut(
                [
                    (HK("function_body_hash"), function_body_hash),
                    (HK("function_args_hash"), function_args_hash),
                    (HK("function_inter_hash"), function_inter_hash),
                ]
            )
            new_call_stack = call_stack + [call_fun_path]
            # TODO: deal with the arguments here
            if node.keywords:
                raise NotImplementedError(
                    (_function_name(node.func), node, node.keywords)
                )
            # For now, accept the constant arguments. This is enough for some basic objects.
            arg_ctx = FunctionArgContext(
                named_args=get_arg_ctx_ast(called_fun, node.args[2:]),  # type: ignore
                inner_call_key=context_sig,
            )
            inner_intro = _introspect(called_fun, arg_ctx, gctx, new_call_stack)
            inner_intro = inner_intro._replace(store_path=store_path)
            return inner_intro
        if caller_fun_path == CanonicalPathUtils.from_list(["dds", "load"]):
            # Evaluation call: get the argument and returns the function interaction for this call.
            if len(node.args) != 1:
                raise KSException(f"Wrong number of args: expected 1, got {node.args}")
            store_path = cls._retrieve_store_path(node.args[0], mod, gctx)
            _logger.debug(f"inspect_call:eval: store_path: {store_path}")
            return store_path

        if caller_fun_path == CanonicalPathUtils.from_list(["dds", "eval"]):
            raise NotImplementedError("eval")

        if caller_fun_path in call_stack:
            raise KSException(
                f"Detected circular function calls or (co-)recursive calls."
                f"This is currently not supported. Change your code to split the "
                f"recursive section into a separate function. "
                f"Function: {caller_fun_path}"
                f"Call stack: {' '.join([str(p) for p in call_stack])}"
            )

        # Normal function call.
        # Just introspect the function call.
        # TODO: deal with the arguments here
        context_sig = dds_hash_commut(
            [
                (HK("function_body_hash"), function_body_hash),
                (HK("function_args_hash"), function_args_hash),
                (HK("function_inter_hash"), function_inter_hash),
            ]
        )
        # For now, do not look carefully at the arguments, just parse the arguments of
        # the functions.
        # TODO: add more arguments if we can parse constant arguments
        arg_ctx = FunctionArgContext(
            named_args=get_arg_ctx_ast(caller_fun, []), inner_call_key=context_sig,
        )
        new_call_stack = call_stack + [caller_fun_path]
        return _introspect(caller_fun, arg_ctx, gctx, new_call_stack)

    @classmethod
    def _retrieve_store_path(
        cls, local_path_node: ast.AST, mod: ModuleType, gctx: EvalMainContext
    ) -> DDSPath:
        called_path_symbol: str
        if isinstance(local_path_node, ast.Constant):
            # Just a string, directly access it.
            return DDSPathUtils.create(local_path_node.value)
        elif isinstance(local_path_node, ast.Str):
            # Just a string, directly access it.
            return DDSPathUtils.create(local_path_node.s)
        elif isinstance(local_path_node, ast.Name):
            store_path_symbol = local_path_node.id
        else:
            raise NotImplementedError(
                f"{type(local_path_node)} {pformat(local_path_node)}"
            )
        # _logger.debug(
        #     f"Keep: store_path_symbol: %s %s",
        #     store_path_symbol,
        #     type(store_path_symbol),
        # )
        store_path_local_path = LocalDepPath(PurePosixPath(store_path_symbol))
        # Retrieve the store path value and the called function
        store_z: ObjectRetrievalType = ObjectRetrieval.retrieve_object(
            store_path_local_path, mod, gctx
        )
        if not store_z or isinstance(store_z, ExternalObject):
            # Not sure what to do yet in this case.
            raise NotImplementedError(f"Invalid store_z: {store_path_local_path} {mod}")
        store_path = store_z.object_val
        return DDSPathUtils.create(store_path)


def _no_dups(paths: List[DDSPath]) -> List[DDSPath]:
    s = set()
    res = []
    for p in paths:
        if p not in s:
            s.add(p)
            res.append(p)
    return res


_accepted_packages: Set[Package] = {
    Package("dds"),
    Package("__main__"),
    Package("__global__"),
}


def accept_module(module: Union[str, ModuleType]) -> None:
    global _accepted_packages
    if isinstance(module, ModuleType):
        module = module.__name__
    assert isinstance(module, str), (module, type(module))
    _accepted_packages.add(Package(module))
<|MERGE_RESOLUTION|>--- conflicted
+++ resolved
@@ -1,817 +1,812 @@
-import ast
-import inspect
-import logging
-from enum import Enum
-from pathlib import PurePosixPath
-from types import ModuleType, FunctionType
-from typing import (
-    Tuple,
-    Callable,
-    cast,
-    Any,
-    Dict,
-    Set,
-    Union,
-    Optional,
-    List,
-    NewType,
-    Sequence,
-)
-
-from ._eval_ctx import (
-    EvalMainContext,
-    Package,
-    ExternalObject,
-    AuthorizedObject,
-    ObjectRetrievalType,
-)
-from ._global_ctx import _global_context, PythonId
-from ._lambda_funs import is_lambda, inspect_lambda_condition
-from ._print_ast import pformat
-from ._retrieve_objects import ObjectRetrieval, function_path
-<<<<<<< HEAD
-from .fun_args import dds_hash, get_arg_ctx_ast, dds_hash_commut, HashKey as HK
-=======
-from .fun_args import dds_hash, get_arg_ctx_ast
->>>>>>> 71119c20
-from .structures import (
-    PyHash,
-    FunctionArgContext,
-    DDSPath,
-    FunctionInteractions,
-    KSException,
-    CanonicalPath,
-    ExternalDep,
-    LocalDepPath,
-)
-from .structures_utils import DDSPathUtils, CanonicalPathUtils
-
-_logger = logging.getLogger(__name__)
-
-
-# The name of a local function var
-LocalVar = NewType("LocalVar", str)
-
-
-def introspect(
-    f: Callable[[Any], Any], eval_ctx: EvalMainContext, arg_ctx: FunctionArgContext
-) -> FunctionInteractions:
-    # TODO: exposed the whitelist
-    # TODO: add the arguments of the function
-    fun: FunctionType = cast(FunctionType, f)
-    return _introspect(fun, arg_ctx, eval_ctx, call_stack=[])
-
-
-class Functions(str, Enum):
-    Load = "load"
-    Keep = "keep"
-    Eval = "eval"
-
-
-def _fis_to_siglist(fis: List[FunctionInteractions]) -> List[Tuple[HK, PyHash]]:
-    return [(HK(f"fun_dep_{idx}"), i.fun_return_sig) for (idx, i) in enumerate(fis)]
-
-
-def _all_paths(fis: FunctionInteractions) -> Set[CanonicalPath]:
-    res: Set[CanonicalPath] = {fis.fun_path}
-    for fis0 in fis.parsed_body:
-        res.update(_all_paths(fis0))
-    return res
-
-
-def _introspect_class(
-    c: type,
-    arg_ctx: FunctionArgContext,
-    gctx: EvalMainContext,
-    call_stack: List[CanonicalPath],
-) -> FunctionInteractions:
-    # Check if the function has already been evaluated.
-    fun_path = function_path(c)
-    arg_ctx_hash = FunctionArgContext.as_hashable(arg_ctx)
-
-    # TODO: add to the global interactions cache
-
-    fun_module = inspect.getmodule(c)
-    if fun_module is None:
-        raise KSException(f"Could not find module: class:{c} module: {fun_module}")
-    # _logger.debug(f"_introspect: {f}: fun_path={fun_path} fun_module={fun_module}")
-    fis_key = (fun_path, arg_ctx_hash)
-    fis_ = gctx.cached_fun_interactions.get(fis_key)
-    if fis_ is not None:
-        return fis_
-    src = inspect.getsource(c)
-    # _logger.debug(f"Starting _introspect_class: {c}: src={src}")
-    ast_src = ast.parse(src)
-    ast_f: ast.ClassDef = ast_src.body[0]  # type: ignore
-    assert isinstance(ast_f, ast.ClassDef), type(ast_f)
-    _logger.debug(f"_introspect ast_src:\n {pformat(ast_f)}")
-    body_lines = src.split("\n")
-
-    # For each of the functions in the body, look for interactions.
-    fis = InspectFunction.inspect_class(
-        ast_f, gctx, fun_module, body_lines, arg_ctx, fun_path, call_stack
-    )
-    # Cache the function interactions
-    gctx.cached_fun_interactions[fis_key] = fis
-    # cache the function interactions in the global context
-    if _global_context is not None:
-        dep_paths = sorted(_all_paths(fis))
-        _global_context.cached_fun_calls[(fun_path, arg_ctx_hash)] = dep_paths
-        # Find the id of each corresponding object
-        obj_ids: List[Tuple[CanonicalPath, PythonId]] = []
-        for dep_path in dep_paths:
-            obj = ObjectRetrieval.retrieve_object_global(dep_path, gctx)
-            obj_ids.append((dep_path, PythonId(id(obj))))
-        # tup = tuple(obj_ids)
-        # _logger.debug(f"cached_fun_interactions: {(fun_path, arg_ctx_hash, tup)}")
-        # _global_context.cached_fun_interactions[(fun_path, arg_ctx_hash, tup)] = fis
-    return fis
-
-
-def _introspect(
-    obj: Union[FunctionType, type],
-    arg_ctx: FunctionArgContext,
-    gctx: EvalMainContext,
-    call_stack: List[CanonicalPath],
-) -> FunctionInteractions:
-    if isinstance(obj, FunctionType):
-        return _introspect_fun(obj, arg_ctx, gctx, call_stack)
-    if isinstance(obj, type):
-        return _introspect_class(obj, arg_ctx, gctx, call_stack)
-    raise KSException(
-        f"Expected function or class, got object of type {type(obj)} instead: {obj}"
-    )
-
-
-def _introspect_fun(
-    f: FunctionType,
-    arg_ctx: FunctionArgContext,
-    gctx: EvalMainContext,
-    call_stack: List[CanonicalPath],
-) -> FunctionInteractions:
-    # Check if the function has already been evaluated.
-    fun_path = function_path(f)
-    arg_ctx_hash = FunctionArgContext.as_hashable(arg_ctx)
-    # In most cases, lambda functions will change id's each time. Skipping for now.
-    if (
-        not is_lambda(f)
-        and _global_context is not None
-        and (fun_path, arg_ctx_hash) in _global_context.cached_fun_calls
-    ):
-        dep_paths = _global_context.cached_fun_calls[(fun_path, arg_ctx_hash)]
-        # _logger.debug(
-        #     f"{fun_path} in cache, evaluating if {len(dep_paths)} python objects have changed"
-        # )
-        ids: List[Tuple[CanonicalPath, PythonId]] = []
-        for dep_path in dep_paths:
-            obj = ObjectRetrieval.retrieve_object_global(dep_path, gctx)
-            ids.append((dep_path, PythonId(id(obj))))
-        tup = tuple(ids)
-        if (fun_path, arg_ctx_hash, tup) in _global_context.cached_fun_interactions:
-            # _logger.debug(
-            #     f"{fun_path} in interaction cache, skipping analysis: {(fun_path, arg_ctx_hash, tup)}"
-            # )
-            return _global_context.cached_fun_interactions[
-                (fun_path, arg_ctx_hash, tup)
-            ]
-        else:
-            _logger.debug(f"{fun_path} not in interaction cache, objects have changed")
-
-    fun_module = inspect.getmodule(f)
-    if fun_module is None:
-        raise KSException(f"Could not find module: f; {f} module: {fun_module}")
-    # _logger.debug(f"_introspect: {f}: fun_path={fun_path} fun_module={fun_module}")
-    ast_f: Union[ast.Lambda, ast.FunctionDef]
-    if is_lambda(f):
-        # _logger.debug(f"_introspect: is_lambda: {f}")
-        src = inspect.getsource(f)
-        h = dds_hash(src)
-        # Have a stable name for the lambda function
-        fun_path = CanonicalPath(
-            fun_path._path.parent.joinpath(fun_path._path.stem + h)
-        )
-        fis_key = (fun_path, arg_ctx_hash)
-        fis_ = gctx.cached_fun_interactions.get(fis_key)
-        if fis_ is not None:
-            return fis_
-        # Not seen before, continue.
-        # _logger.debug(f"_introspect: is_lambda: fun_path={fun_path} src={src}")
-        ast_f = inspect_lambda_condition(f)
-        assert isinstance(ast_f, ast.Lambda), type(ast_f)
-        # _logger.debug(f"_introspect: is_lambda: {ast_f}")
-    else:
-        fis_key = (fun_path, arg_ctx_hash)
-        fis_ = gctx.cached_fun_interactions.get(fis_key)
-        if fis_ is not None:
-            return fis_
-        src = inspect.getsource(f)
-        # _logger.debug(f"Starting _introspect: {f}: src={src}")
-        ast_src = ast.parse(src)
-        ast_f = ast_src.body[0]  # type: ignore
-        assert isinstance(ast_f, ast.FunctionDef), type(ast_f)
-        # _logger.debug(f"_introspect ast_src:\n {pformat(ast_f)}")
-    body_lines = src.split("\n")
-
-    fis = InspectFunction.inspect_fun(
-        ast_f, gctx, fun_module, body_lines, arg_ctx, fun_path, call_stack
-    )
-    # Cache the function interactions
-    gctx.cached_fun_interactions[fis_key] = fis
-    # Register the path as a potential link to dependencies
-    if fis.store_path:
-        gctx.resolved_references[fis.store_path] = fis.fun_return_sig
-    # cache the function interactions in the global context
-    if not is_lambda(f) and _global_context is not None:
-        dep_paths = sorted(_all_paths(fis))
-        _global_context.cached_fun_calls[(fun_path, arg_ctx_hash)] = dep_paths
-        # Find the id of each corresponding object
-        obj_ids: List[Tuple[CanonicalPath, PythonId]] = []
-        for dep_path in dep_paths:
-            obj = ObjectRetrieval.retrieve_object_global(dep_path, gctx)
-            obj_ids.append((dep_path, PythonId(id(obj))))
-        # tup = tuple(obj_ids)
-        # _logger.debug(f"cached_fun_interactions: {(fun_path, arg_ctx_hash, tup)}")
-        # _global_context.cached_fun_interactions[(fun_path, arg_ctx_hash, tup)] = fis
-    return fis
-
-
-class IntroVisitor(ast.NodeVisitor):
-    def __init__(
-        self,
-        start_mod: ModuleType,
-        gctx: EvalMainContext,
-        function_body_lines: List[str],
-        function_args_hash: PyHash,
-        function_var_names: Set[LocalVar],
-        call_stack: List[CanonicalPath],
-    ):
-        # TODO: start_mod is in the global context
-        self._start_mod = start_mod
-        self._gctx = gctx
-        self._function_var_names = set(function_var_names)
-        self._body_lines = function_body_lines
-        self._args_hash = function_args_hash
-        self._call_stack = call_stack
-        self.inters: List[FunctionInteractions] = []
-        self.load_paths: List[DDSPath] = []
-
-    def visit_Call(self, node: ast.Call) -> Any:
-        # _logger.debug(f"visit: {node} {dir(node)} {pformat(node)}")
-        function_body_hash = dds_hash(self._body_lines[: node.lineno + 1])
-        # The list of all the previous interactions.
-        # This enforces the concept that the current call depends on previous calls.
-        function_inters_sig = (
-            dds_hash_commut(_fis_to_siglist(self.inters))
-            if self.inters
-            else dds_hash([])
-        )
-        # Check the call for dds calls or sub_calls.
-        fi_or_p = InspectFunction.inspect_call(
-            node,
-            self._gctx,
-            self._start_mod,
-            function_body_hash,
-            self._args_hash,
-            function_inters_sig,
-            self._function_var_names,
-            self._call_stack,
-        )
-        if fi_or_p is not None and isinstance(fi_or_p, FunctionInteractions):
-            self.inters.append(fi_or_p)
-        # str is the underlying type of a DDSPath
-        if fi_or_p is not None and isinstance(fi_or_p, str):
-            self.load_paths.append(fi_or_p)
-        self.generic_visit(node)
-
-
-class ExternalVarsVisitor(ast.NodeVisitor):
-    """
-    Finds all the external variables of a function that should be hashed into the argument list.
-    TODO: currently very crude, it does not look for assigned variables.
-    """
-
-    def __init__(
-        self, start_mod: ModuleType, gctx: EvalMainContext, local_vars: Set[LocalVar]
-    ):
-        self._start_mod = start_mod
-        self._gctx = gctx
-        self._local_vars = local_vars
-        # TODO: rename to deps
-        self.vars: Dict[LocalDepPath, ExternalDep] = {}
-        # All the dependencies that are encountered but do not lead to an external dep.
-        self._rejected_paths: Set[LocalDepPath] = set()
-
-    def visit_Name(self, node: ast.Name, debug: bool = False) -> Any:
-        local_dep_path = LocalDepPath(PurePosixPath(node.id))
-        # _logger.debug(
-        #     "ExternalVarsVisitor:visit_Name: id: %s local_dep_path:%s",
-        #     node.id,
-        #     local_dep_path,
-        # )
-        if not isinstance(node.ctx, ast.Load):
-            # _logger.debug(
-            #     "ExternalVarsVisitor:visit_Name: id: %s skipping ctx: %s",
-            #     node.id,
-            #     node.ctx,
-            # )
-            return
-        # If it is a var that is already part of the function, do not introspect
-        if len(local_dep_path.parts) == 1:
-            v = str(local_dep_path)
-            if v in self._local_vars:
-                # _logger.debug(
-                #     "ExternalVarsVisitor:visit_Name: id: %s skipping, in vars", node.id
-                # )
-                return
-        if local_dep_path in self.vars or local_dep_path in self._rejected_paths:
-            return
-        # TODO: this will fail in submodule
-        # if str(local_dep_path) not in self._start_mod.__dict__ or str(local_dep_path) not in self._gctx.start_globals:
-        #     _logger.debug(
-        #         f"ExternalVarsVisitor:visit_Name: local_dep_path {local_dep_path} "
-        #         f"not found in module {self._start_mod}: \n{self._start_mod.__dict__.keys()} \nor in start_globals: {self._gctx.start_globals}"
-        #     )
-        #     return
-        res: ObjectRetrievalType = ObjectRetrieval.retrieve_object(
-            local_dep_path, self._start_mod, self._gctx
-        )
-        if debug:
-            _logger.debug(f"visit_Name: {local_dep_path} {self._start_mod} -> {res}")
-        if res is None:
-            # Nothing to do, it is not interesting.
-            if debug:
-                _logger.debug("visit_Name: %s: skipping (unauthorized)", local_dep_path)
-            self._rejected_paths.add(local_dep_path)
-            return
-        elif isinstance(res, ExternalObject):
-            # External object. Should be tracked at name level
-            self.vars[local_dep_path] = ExternalDep(
-                local_path=local_dep_path, path=res.resolved_path, sig=None
-            )
-        else:
-            assert isinstance(res, AuthorizedObject)
-            (obj, path) = (res.object_val, res.resolved_path)
-            if isinstance(obj, FunctionType):
-                # Modules and callables are tracked separately
-                # _logger.debug(f"visit name %s: skipping (fun)", local_dep_path)
-                self._rejected_paths.add(local_dep_path)
-                return
-            if isinstance(obj, ModuleType):
-                # Modules and callables are tracked separately
-                # TODO: this is not accurate, as a variable could be called in a submodule
-                # _logger.debug(f"visit name %s: skipping (module)", local_dep_path)
-                self._rejected_paths.add(local_dep_path)
-                return
-            if inspect.isclass(obj):
-                # Classes are tracked separately
-                # _logger.debug(f"visit name %s: skipping (class)", local_dep_path)
-                self._rejected_paths.add(local_dep_path)
-                return
-            sig = self._gctx.get_hash(path, obj)
-            self.vars[local_dep_path] = ExternalDep(
-                local_path=local_dep_path, path=path, sig=sig
-            )
-
-
-class LocalVarsVisitor(ast.NodeVisitor):
-    """
-    A brute-force attempt to find all the variables defined in the scope of a module.
-    """
-
-    def __init__(self, existing_vars: List[str]):
-        self.vars: Set[str] = set(existing_vars)
-
-    def visit_AsyncFunctionDef(self, node: ast.AsyncFunctionDef) -> Any:
-        # TODO: make the error message more explicit
-        # TODO: this is used in tests. It would be better to have something more robust.
-        raise NotImplementedError(f"You cannot use async function with dds")
-
-    def visit_Name(self, node: ast.Name) -> Any:
-        # _logger.debug(f"visit_vars: {node.id} {node.ctx}")
-        if isinstance(node.ctx, ast.Store):
-            self.vars.add(node.id)
-        self.generic_visit(node)
-
-
-def _function_name(node: ast.AST) -> List[str]:
-    if isinstance(node, ast.Name):
-        return [node.id]
-    if isinstance(node, ast.BinOp):
-        return [type(node).__name__.split(".")[-1]]
-    if isinstance(node, ast.Attribute):
-        return _function_name(node.value) + [node.attr]
-    if isinstance(node, ast.Call):
-        return _function_name(node.func)
-    if isinstance(node, (ast.Constant, ast.NameConstant)):
-        s = str(node.value)
-        s = s[:4]
-        return [f"Str({s}...)"]
-    # TODO: these names are just here to make sure that a valid function name is returned
-    # They should not be returned: this name will never be found amongst the functions.
-    if isinstance(node, ast.Str):
-        s = str(node.s)
-        s = s[:4]
-        return [f"Str({s}...)"]
-    types = [
-        ast.Subscript,
-        ast.Compare,
-        ast.UnaryOp,
-        ast.BoolOp,
-        ast.IfExp,
-        ast.Subscript,
-        ast.Index,
-        ast.Slice,
-        ast.ExtSlice,
-    ]
-    for t in types:
-        if isinstance(node, t):
-            return [t.__name__]
-    _logger.error(
-        f"Cannot understand nodes of type {type(node)}. Syntax tree: {pformat(node)}"
-    )
-    assert False, (node, type(node))
-
-
-class InspectFunction(object):
-    @classmethod
-    def get_local_vars(
-        cls, body: Sequence[ast.AST], arg_ctx: FunctionArgContext
-    ) -> List[LocalVar]:
-        lvars_v = LocalVarsVisitor(list(arg_ctx.named_args.keys()))
-        for node in body:
-            lvars_v.visit(node)
-        lvars = sorted(list(lvars_v.vars))
-        # _logger.debug(f"local vars: %s", lvars)
-        return [LocalVar(s) for s in lvars]
-
-    @classmethod
-    def inspect_class(
-        cls,
-        node: ast.ClassDef,
-        gctx: EvalMainContext,
-        mod: ModuleType,
-        class_body_lines: List[str],
-        arg_ctx: FunctionArgContext,
-        fun_path: CanonicalPath,
-        call_stack: List[CanonicalPath],
-    ) -> FunctionInteractions:
-        # Look into the base classes first.
-        # TODO: take into account the base classes
-
-        # All the body is considered as a single big function for the purpose of
-        # code structure: the function interactions are built for each element,
-        # but the code lines are provided from the top of the function.
-
-        method_fis: List[FunctionInteractions] = []
-        for elem in node.body:
-            if isinstance(elem, ast.FunctionDef):
-                # Parsing the function call
-                fis_ = cls.inspect_fun(
-                    elem, gctx, mod, class_body_lines, arg_ctx, fun_path, call_stack
-                )
-                if fis_ is not None:
-                    method_fis.append(fis_)
-                    # _logger.debug(f"inspect_class: {fis_}")
-
-        body_sig = dds_hash(class_body_lines)
-        # All the sub-dependencies are handled with method introspections
-
-        return_sig = dds_hash_commut(
-            [(HK("body_sig"), body_sig)] + _fis_to_siglist(method_fis)
-        )
-
-        return FunctionInteractions(
-            arg_input=arg_ctx,
-            fun_body_sig=body_sig,
-            fun_return_sig=return_sig,
-            # The dependencies are for now all in the function bodies
-            external_deps=[],
-            parsed_body=method_fis,
-            store_path=None,  # No store path can be associated by default to a class
-            fun_path=fun_path,
-            indirect_deps=[],
-        )
-
-    @classmethod
-    def inspect_fun(
-        cls,
-        node: Union[ast.FunctionDef, ast.Lambda],
-        gctx: EvalMainContext,
-        mod: ModuleType,
-        function_body_lines: List[str],
-        arg_ctx: FunctionArgContext,
-        fun_path: CanonicalPath,
-        call_stack: List[CanonicalPath],
-        debug: bool = False,
-    ) -> FunctionInteractions:
-        body: Sequence[ast.AST]
-        if isinstance(node, ast.FunctionDef):
-            body = node.body
-        elif isinstance(node, ast.Lambda):
-            body = [node.body]
-        else:
-            raise KSException(f"unknown ast node {type(node)}")
-        local_vars = set(cls.get_local_vars(body, arg_ctx))
-        # _logger.debug(f"inspect_fun: %s local_vars: %s", fun_path, local_vars)
-        vdeps = ExternalVarsVisitor(mod, gctx, local_vars)
-        for n in body:
-            vdeps.visit(n)
-        ext_deps = sorted(vdeps.vars.values(), key=lambda ed: ed.local_path)
-        if debug:
-            _logger.debug(f"inspect_fun: ext_deps: %s", ext_deps)
-        arg_keys = FunctionArgContext.relevant_keys(arg_ctx)
-<<<<<<< HEAD
-        keys = [(HK(f"local_path_{ed.local_path}"), ed.sig) for ed in ext_deps] + [
-            (HK(f"arg_{idx}"), sig) for (idx, sig) in enumerate(arg_keys)
-        ]
-        input_sig = dds_hash_commut(keys) if keys else dds_hash([])
-=======
-        # The variables that are hashable: authorized variables outside of the function
-        sig_variables: List[Tuple[LocalDepPath, PyHash]] = [
-            (ed.local_path, ed.sig) for ed in ext_deps if ed.sig is not None
-        ]
-        # External dependencies
-        ext_deps_vars: List[CanonicalPath] = sorted(
-            set([ed.path for ed in ext_deps if ed.sig is None])
-        )
-        sig_list: List[Any] = (sig_variables + ext_deps_vars + arg_keys)  # type: ignore
-        input_sig = dds_hash(sig_list)
->>>>>>> 71119c20
-        calls_v = IntroVisitor(
-            mod, gctx, function_body_lines, input_sig, local_vars, call_stack
-        )
-        for n in body:
-            calls_v.visit(n)
-        body_sig = dds_hash(function_body_lines)
-        # Remove duplicates but keep the order in the list of paths:
-        indirect_deps = _no_dups(calls_v.load_paths)
-
-        def fetch(dep: DDSPath) -> PyHash:
-            key = gctx.resolved_references.get(dep)
-            assert (
-                key is not None
-            ), f"Missing dep {dep} for {fun_path}: {call_stack} {gctx.resolved_references}"
-            return key
-
-        indirect_deps_sigs = [(HK(f"dep_{dep}"), fetch(dep)) for dep in indirect_deps]
-        return_sig = dds_hash_commut(
-            [(HK("input_sig"), input_sig), (HK("body_sig"), body_sig),]
-            + indirect_deps_sigs
-            + _fis_to_siglist(calls_v.inters)
-        )
-
-        # Look at the annotations to see if there is a reference to a data_function
-        if isinstance(node, ast.FunctionDef):
-            store_path = cls._path_annotation(node, mod, gctx)
-        else:
-            store_path = None
-        # _logger.debug(f"inspect_fun: path from annotation: %s", store_path)
-
-        return FunctionInteractions(
-            arg_input=arg_ctx,
-            fun_body_sig=body_sig,
-            fun_return_sig=return_sig,
-            external_deps=ext_deps,
-            parsed_body=calls_v.inters,
-            store_path=store_path,
-            fun_path=fun_path,
-            indirect_deps=indirect_deps,
-        )
-
-    @classmethod
-    def _path_annotation(
-        cls,
-        node: ast.FunctionDef,
-        mod: ModuleType,
-        gctx: EvalMainContext,
-        debug: bool = False,
-    ) -> Optional[DDSPath]:
-        for dec in node.decorator_list:
-            if isinstance(dec, ast.Call):
-                local_path = LocalDepPath(
-                    PurePosixPath("/".join(_function_name(dec.func)))
-                )
-                # _logger.debug(f"_path_annotation: local_path: %s", local_path)
-                z: ObjectRetrievalType = ObjectRetrieval.retrieve_object(
-                    local_path, mod, gctx
-                )
-                if debug:
-                    _logger.debug(f"z: {z}")
-                if z is None or isinstance(z, ExternalObject):
-                    if debug:
-                        _logger.debug(
-                            f"_path_annotation: local_path: %s is rejected", local_path
-                        )
-                    return None
-                assert isinstance(z, AuthorizedObject)
-                caller_fun, caller_fun_path = (z.object_val, z.resolved_path)
-                # _logger.debug(f"_path_annotation: caller_fun_path: %s", caller_fun_path)
-                if caller_fun_path == CanonicalPathUtils.from_list(
-                    ["dds", "_annotations", "dds_function"]
-                ) or caller_fun_path == CanonicalPathUtils.from_list(
-                    ["dds", "_annotations", "data_function"]
-                ):
-                    if len(dec.args) != 1:
-                        raise KSException(
-                            f"Wrong number of arguments for decorator: {pformat(dec)}"
-                        )
-                    store_path = cls._retrieve_store_path(dec.args[0], mod, gctx)
-                    return store_path
-        return None
-
-    @classmethod
-    def inspect_call(
-        cls,
-        node: ast.Call,
-        gctx: EvalMainContext,
-        mod: ModuleType,
-        function_body_hash: PyHash,
-        function_args_hash: PyHash,
-        function_inter_hash: PyHash,
-        var_names: Set[LocalVar],
-        call_stack: List[CanonicalPath],
-        debug: bool = False,
-    ) -> Union[FunctionInteractions, DDSPath, None]:
-        # _logger.debug(f"Inspect call:\n %s", pformat(node))
-
-        local_path = LocalDepPath(PurePosixPath("/".join(_function_name(node.func))))
-        # _logger.debug(f"inspect_call: local_path: %s", local_path)
-        # We may do sub-method calls on an object -> filter out based on the name of the object
-        if str(local_path.parts[0]) in var_names:
-            # _logger.debug(
-            #     f"inspect_call: local_path: %s is rejected (head in vars)", local_path
-            # )
-            return None
-
-        # _logger.debug(f"inspect_call:local_path:{local_path} mod:{mod}\n %s", pformat(node))
-        z: ObjectRetrievalType = ObjectRetrieval.retrieve_object(local_path, mod, gctx)
-        if debug:
-            _logger.debug(f"inspect_call:local_path:{local_path} mod:{mod} z:{z}")
-        if z is None or isinstance(z, ExternalObject):
-            if debug:
-                _logger.debug(f"inspect_call: local_path: %s is rejected", local_path)
-            return None
-        assert isinstance(z, AuthorizedObject)
-        caller_fun, caller_fun_path = (z.object_val, z.resolved_path)
-        if not isinstance(caller_fun, FunctionType) and not inspect.isclass(caller_fun):
-            raise NotImplementedError(
-                f"Expected FunctionType for {caller_fun_path}, got {type(caller_fun)}"
-            )
-
-        # Check if this is a call we should do something about.
-        if caller_fun_path == CanonicalPathUtils.from_list(["dds", "keep"]):
-            # Call to the keep function:
-            # - bring the path
-            # - bring the callee
-            # - parse the arguments
-            # - introspect the callee
-            if len(node.args) < 2:
-                raise KSException(f"Wrong number of args: expected 2+, got {node.args}")
-            store_path = cls._retrieve_store_path(node.args[0], mod, gctx)
-            called_path_ast = node.args[1]
-            if isinstance(called_path_ast, ast.Name):
-                called_path_symbol = node.args[1].id  # type: ignore
-            else:
-                raise NotImplementedError(
-                    f"Cannot use nested callables of type {called_path_ast}"
-                )
-            called_local_path = LocalDepPath(PurePosixPath(called_path_symbol))
-            called_z: ObjectRetrievalType = ObjectRetrieval.retrieve_object(
-                called_local_path, mod, gctx
-            )
-            if debug:
-                _logger.debug(f"called_z: {called_z}")
-            if not called_z or isinstance(called_z, ExternalObject):
-                # Not sure what to do yet in this case.
-                raise NotImplementedError(
-                    f"Invalid called_z: {called_local_path} {mod}"
-                )
-            assert isinstance(called_z, AuthorizedObject)
-            called_fun, call_fun_path = called_z.object_val, called_z.resolved_path
-            if call_fun_path in call_stack:
-                raise KSException(
-                    f"Detected circular function calls or (co-)recursive calls."
-                    f"This is currently not supported. Change your code to split the "
-                    f"recursive section into a separate function. "
-                    f"Function: {call_fun_path}"
-                    f"Call stack: {' '.join([str(p) for p in call_stack])}"
-                )
-            if function_inter_hash is None:
-                raise KSException("not implemented: function_inter_hash")
-            context_sig = dds_hash_commut(
-                [
-                    (HK("function_body_hash"), function_body_hash),
-                    (HK("function_args_hash"), function_args_hash),
-                    (HK("function_inter_hash"), function_inter_hash),
-                ]
-            )
-            new_call_stack = call_stack + [call_fun_path]
-            # TODO: deal with the arguments here
-            if node.keywords:
-                raise NotImplementedError(
-                    (_function_name(node.func), node, node.keywords)
-                )
-            # For now, accept the constant arguments. This is enough for some basic objects.
-            arg_ctx = FunctionArgContext(
-                named_args=get_arg_ctx_ast(called_fun, node.args[2:]),  # type: ignore
-                inner_call_key=context_sig,
-            )
-            inner_intro = _introspect(called_fun, arg_ctx, gctx, new_call_stack)
-            inner_intro = inner_intro._replace(store_path=store_path)
-            return inner_intro
-        if caller_fun_path == CanonicalPathUtils.from_list(["dds", "load"]):
-            # Evaluation call: get the argument and returns the function interaction for this call.
-            if len(node.args) != 1:
-                raise KSException(f"Wrong number of args: expected 1, got {node.args}")
-            store_path = cls._retrieve_store_path(node.args[0], mod, gctx)
-            _logger.debug(f"inspect_call:eval: store_path: {store_path}")
-            return store_path
-
-        if caller_fun_path == CanonicalPathUtils.from_list(["dds", "eval"]):
-            raise NotImplementedError("eval")
-
-        if caller_fun_path in call_stack:
-            raise KSException(
-                f"Detected circular function calls or (co-)recursive calls."
-                f"This is currently not supported. Change your code to split the "
-                f"recursive section into a separate function. "
-                f"Function: {caller_fun_path}"
-                f"Call stack: {' '.join([str(p) for p in call_stack])}"
-            )
-
-        # Normal function call.
-        # Just introspect the function call.
-        # TODO: deal with the arguments here
-        context_sig = dds_hash_commut(
-            [
-                (HK("function_body_hash"), function_body_hash),
-                (HK("function_args_hash"), function_args_hash),
-                (HK("function_inter_hash"), function_inter_hash),
-            ]
-        )
-        # For now, do not look carefully at the arguments, just parse the arguments of
-        # the functions.
-        # TODO: add more arguments if we can parse constant arguments
-        arg_ctx = FunctionArgContext(
-            named_args=get_arg_ctx_ast(caller_fun, []), inner_call_key=context_sig,
-        )
-        new_call_stack = call_stack + [caller_fun_path]
-        return _introspect(caller_fun, arg_ctx, gctx, new_call_stack)
-
-    @classmethod
-    def _retrieve_store_path(
-        cls, local_path_node: ast.AST, mod: ModuleType, gctx: EvalMainContext
-    ) -> DDSPath:
-        called_path_symbol: str
-        if isinstance(local_path_node, ast.Constant):
-            # Just a string, directly access it.
-            return DDSPathUtils.create(local_path_node.value)
-        elif isinstance(local_path_node, ast.Str):
-            # Just a string, directly access it.
-            return DDSPathUtils.create(local_path_node.s)
-        elif isinstance(local_path_node, ast.Name):
-            store_path_symbol = local_path_node.id
-        else:
-            raise NotImplementedError(
-                f"{type(local_path_node)} {pformat(local_path_node)}"
-            )
-        # _logger.debug(
-        #     f"Keep: store_path_symbol: %s %s",
-        #     store_path_symbol,
-        #     type(store_path_symbol),
-        # )
-        store_path_local_path = LocalDepPath(PurePosixPath(store_path_symbol))
-        # Retrieve the store path value and the called function
-        store_z: ObjectRetrievalType = ObjectRetrieval.retrieve_object(
-            store_path_local_path, mod, gctx
-        )
-        if not store_z or isinstance(store_z, ExternalObject):
-            # Not sure what to do yet in this case.
-            raise NotImplementedError(f"Invalid store_z: {store_path_local_path} {mod}")
-        store_path = store_z.object_val
-        return DDSPathUtils.create(store_path)
-
-
-def _no_dups(paths: List[DDSPath]) -> List[DDSPath]:
-    s = set()
-    res = []
-    for p in paths:
-        if p not in s:
-            s.add(p)
-            res.append(p)
-    return res
-
-
-_accepted_packages: Set[Package] = {
-    Package("dds"),
-    Package("__main__"),
-    Package("__global__"),
-}
-
-
-def accept_module(module: Union[str, ModuleType]) -> None:
-    global _accepted_packages
-    if isinstance(module, ModuleType):
-        module = module.__name__
-    assert isinstance(module, str), (module, type(module))
-    _accepted_packages.add(Package(module))
+import ast
+import inspect
+import logging
+from enum import Enum
+from pathlib import PurePosixPath
+from types import ModuleType, FunctionType
+from typing import (
+    Tuple,
+    Callable,
+    cast,
+    Any,
+    Dict,
+    Set,
+    Union,
+    Optional,
+    List,
+    NewType,
+    Sequence,
+)
+
+from ._eval_ctx import (
+    EvalMainContext,
+    Package,
+    ExternalObject,
+    AuthorizedObject,
+    ObjectRetrievalType,
+)
+from ._global_ctx import _global_context, PythonId
+from ._lambda_funs import is_lambda, inspect_lambda_condition
+from ._print_ast import pformat
+from ._retrieve_objects import ObjectRetrieval, function_path
+from .fun_args import dds_hash, get_arg_ctx_ast, dds_hash_commut, HashKey as HK
+from .fun_args import dds_hash, get_arg_ctx_ast
+from .structures import (
+    PyHash,
+    FunctionArgContext,
+    DDSPath,
+    FunctionInteractions,
+    KSException,
+    CanonicalPath,
+    ExternalDep,
+    LocalDepPath,
+)
+from .structures_utils import DDSPathUtils, CanonicalPathUtils
+
+_logger = logging.getLogger(__name__)
+
+
+# The name of a local function var
+LocalVar = NewType("LocalVar", str)
+
+
+def introspect(
+    f: Callable[[Any], Any], eval_ctx: EvalMainContext, arg_ctx: FunctionArgContext
+) -> FunctionInteractions:
+    # TODO: exposed the whitelist
+    # TODO: add the arguments of the function
+    fun: FunctionType = cast(FunctionType, f)
+    return _introspect(fun, arg_ctx, eval_ctx, call_stack=[])
+
+
+class Functions(str, Enum):
+    Load = "load"
+    Keep = "keep"
+    Eval = "eval"
+
+
+def _fis_to_siglist(fis: List[FunctionInteractions]) -> List[Tuple[HK, PyHash]]:
+    return [(HK(f"fun_dep_{idx}"), i.fun_return_sig) for (idx, i) in enumerate(fis)]
+
+
+def _all_paths(fis: FunctionInteractions) -> Set[CanonicalPath]:
+    res: Set[CanonicalPath] = {fis.fun_path}
+    for fis0 in fis.parsed_body:
+        res.update(_all_paths(fis0))
+    return res
+
+
+def _introspect_class(
+    c: type,
+    arg_ctx: FunctionArgContext,
+    gctx: EvalMainContext,
+    call_stack: List[CanonicalPath],
+) -> FunctionInteractions:
+    # Check if the function has already been evaluated.
+    fun_path = function_path(c)
+    arg_ctx_hash = FunctionArgContext.as_hashable(arg_ctx)
+
+    # TODO: add to the global interactions cache
+
+    fun_module = inspect.getmodule(c)
+    if fun_module is None:
+        raise KSException(f"Could not find module: class:{c} module: {fun_module}")
+    # _logger.debug(f"_introspect: {f}: fun_path={fun_path} fun_module={fun_module}")
+    fis_key = (fun_path, arg_ctx_hash)
+    fis_ = gctx.cached_fun_interactions.get(fis_key)
+    if fis_ is not None:
+        return fis_
+    src = inspect.getsource(c)
+    # _logger.debug(f"Starting _introspect_class: {c}: src={src}")
+    ast_src = ast.parse(src)
+    ast_f: ast.ClassDef = ast_src.body[0]  # type: ignore
+    assert isinstance(ast_f, ast.ClassDef), type(ast_f)
+    _logger.debug(f"_introspect ast_src:\n {pformat(ast_f)}")
+    body_lines = src.split("\n")
+
+    # For each of the functions in the body, look for interactions.
+    fis = InspectFunction.inspect_class(
+        ast_f, gctx, fun_module, body_lines, arg_ctx, fun_path, call_stack
+    )
+    # Cache the function interactions
+    gctx.cached_fun_interactions[fis_key] = fis
+    # cache the function interactions in the global context
+    if _global_context is not None:
+        dep_paths = sorted(_all_paths(fis))
+        _global_context.cached_fun_calls[(fun_path, arg_ctx_hash)] = dep_paths
+        # Find the id of each corresponding object
+        obj_ids: List[Tuple[CanonicalPath, PythonId]] = []
+        for dep_path in dep_paths:
+            obj = ObjectRetrieval.retrieve_object_global(dep_path, gctx)
+            obj_ids.append((dep_path, PythonId(id(obj))))
+        # tup = tuple(obj_ids)
+        # _logger.debug(f"cached_fun_interactions: {(fun_path, arg_ctx_hash, tup)}")
+        # _global_context.cached_fun_interactions[(fun_path, arg_ctx_hash, tup)] = fis
+    return fis
+
+
+def _introspect(
+    obj: Union[FunctionType, type],
+    arg_ctx: FunctionArgContext,
+    gctx: EvalMainContext,
+    call_stack: List[CanonicalPath],
+) -> FunctionInteractions:
+    if isinstance(obj, FunctionType):
+        return _introspect_fun(obj, arg_ctx, gctx, call_stack)
+    if isinstance(obj, type):
+        return _introspect_class(obj, arg_ctx, gctx, call_stack)
+    raise KSException(
+        f"Expected function or class, got object of type {type(obj)} instead: {obj}"
+    )
+
+
+def _introspect_fun(
+    f: FunctionType,
+    arg_ctx: FunctionArgContext,
+    gctx: EvalMainContext,
+    call_stack: List[CanonicalPath],
+) -> FunctionInteractions:
+    # Check if the function has already been evaluated.
+    fun_path = function_path(f)
+    arg_ctx_hash = FunctionArgContext.as_hashable(arg_ctx)
+    # In most cases, lambda functions will change id's each time. Skipping for now.
+    if (
+        not is_lambda(f)
+        and _global_context is not None
+        and (fun_path, arg_ctx_hash) in _global_context.cached_fun_calls
+    ):
+        dep_paths = _global_context.cached_fun_calls[(fun_path, arg_ctx_hash)]
+        # _logger.debug(
+        #     f"{fun_path} in cache, evaluating if {len(dep_paths)} python objects have changed"
+        # )
+        ids: List[Tuple[CanonicalPath, PythonId]] = []
+        for dep_path in dep_paths:
+            obj = ObjectRetrieval.retrieve_object_global(dep_path, gctx)
+            ids.append((dep_path, PythonId(id(obj))))
+        tup = tuple(ids)
+        if (fun_path, arg_ctx_hash, tup) in _global_context.cached_fun_interactions:
+            # _logger.debug(
+            #     f"{fun_path} in interaction cache, skipping analysis: {(fun_path, arg_ctx_hash, tup)}"
+            # )
+            return _global_context.cached_fun_interactions[
+                (fun_path, arg_ctx_hash, tup)
+            ]
+        else:
+            _logger.debug(f"{fun_path} not in interaction cache, objects have changed")
+
+    fun_module = inspect.getmodule(f)
+    if fun_module is None:
+        raise KSException(f"Could not find module: f; {f} module: {fun_module}")
+    # _logger.debug(f"_introspect: {f}: fun_path={fun_path} fun_module={fun_module}")
+    ast_f: Union[ast.Lambda, ast.FunctionDef]
+    if is_lambda(f):
+        # _logger.debug(f"_introspect: is_lambda: {f}")
+        src = inspect.getsource(f)
+        h = dds_hash(src)
+        # Have a stable name for the lambda function
+        fun_path = CanonicalPath(
+            fun_path._path.parent.joinpath(fun_path._path.stem + h)
+        )
+        fis_key = (fun_path, arg_ctx_hash)
+        fis_ = gctx.cached_fun_interactions.get(fis_key)
+        if fis_ is not None:
+            return fis_
+        # Not seen before, continue.
+        # _logger.debug(f"_introspect: is_lambda: fun_path={fun_path} src={src}")
+        ast_f = inspect_lambda_condition(f)
+        assert isinstance(ast_f, ast.Lambda), type(ast_f)
+        # _logger.debug(f"_introspect: is_lambda: {ast_f}")
+    else:
+        fis_key = (fun_path, arg_ctx_hash)
+        fis_ = gctx.cached_fun_interactions.get(fis_key)
+        if fis_ is not None:
+            return fis_
+        src = inspect.getsource(f)
+        # _logger.debug(f"Starting _introspect: {f}: src={src}")
+        ast_src = ast.parse(src)
+        ast_f = ast_src.body[0]  # type: ignore
+        assert isinstance(ast_f, ast.FunctionDef), type(ast_f)
+        # _logger.debug(f"_introspect ast_src:\n {pformat(ast_f)}")
+    body_lines = src.split("\n")
+
+    fis = InspectFunction.inspect_fun(
+        ast_f, gctx, fun_module, body_lines, arg_ctx, fun_path, call_stack
+    )
+    # Cache the function interactions
+    gctx.cached_fun_interactions[fis_key] = fis
+    # Register the path as a potential link to dependencies
+    if fis.store_path:
+        gctx.resolved_references[fis.store_path] = fis.fun_return_sig
+    # cache the function interactions in the global context
+    if not is_lambda(f) and _global_context is not None:
+        dep_paths = sorted(_all_paths(fis))
+        _global_context.cached_fun_calls[(fun_path, arg_ctx_hash)] = dep_paths
+        # Find the id of each corresponding object
+        obj_ids: List[Tuple[CanonicalPath, PythonId]] = []
+        for dep_path in dep_paths:
+            obj = ObjectRetrieval.retrieve_object_global(dep_path, gctx)
+            obj_ids.append((dep_path, PythonId(id(obj))))
+        # tup = tuple(obj_ids)
+        # _logger.debug(f"cached_fun_interactions: {(fun_path, arg_ctx_hash, tup)}")
+        # _global_context.cached_fun_interactions[(fun_path, arg_ctx_hash, tup)] = fis
+    return fis
+
+
+class IntroVisitor(ast.NodeVisitor):
+    def __init__(
+        self,
+        start_mod: ModuleType,
+        gctx: EvalMainContext,
+        function_body_lines: List[str],
+        function_args_hash: PyHash,
+        function_var_names: Set[LocalVar],
+        call_stack: List[CanonicalPath],
+    ):
+        # TODO: start_mod is in the global context
+        self._start_mod = start_mod
+        self._gctx = gctx
+        self._function_var_names = set(function_var_names)
+        self._body_lines = function_body_lines
+        self._args_hash = function_args_hash
+        self._call_stack = call_stack
+        self.inters: List[FunctionInteractions] = []
+        self.load_paths: List[DDSPath] = []
+
+    def visit_Call(self, node: ast.Call) -> Any:
+        # _logger.debug(f"visit: {node} {dir(node)} {pformat(node)}")
+        function_body_hash = dds_hash(self._body_lines[: node.lineno + 1])
+        # The list of all the previous interactions.
+        # This enforces the concept that the current call depends on previous calls.
+        function_inters_sig = (
+            dds_hash_commut(_fis_to_siglist(self.inters))
+            if self.inters
+            else dds_hash([])
+        )
+        # Check the call for dds calls or sub_calls.
+        fi_or_p = InspectFunction.inspect_call(
+            node,
+            self._gctx,
+            self._start_mod,
+            function_body_hash,
+            self._args_hash,
+            function_inters_sig,
+            self._function_var_names,
+            self._call_stack,
+        )
+        if fi_or_p is not None and isinstance(fi_or_p, FunctionInteractions):
+            self.inters.append(fi_or_p)
+        # str is the underlying type of a DDSPath
+        if fi_or_p is not None and isinstance(fi_or_p, str):
+            self.load_paths.append(fi_or_p)
+        self.generic_visit(node)
+
+
+class ExternalVarsVisitor(ast.NodeVisitor):
+    """
+    Finds all the external variables of a function that should be hashed into the argument list.
+    TODO: currently very crude, it does not look for assigned variables.
+    """
+
+    def __init__(
+        self, start_mod: ModuleType, gctx: EvalMainContext, local_vars: Set[LocalVar]
+    ):
+        self._start_mod = start_mod
+        self._gctx = gctx
+        self._local_vars = local_vars
+        # TODO: rename to deps
+        self.vars: Dict[LocalDepPath, ExternalDep] = {}
+        # All the dependencies that are encountered but do not lead to an external dep.
+        self._rejected_paths: Set[LocalDepPath] = set()
+
+    def visit_Name(self, node: ast.Name, debug: bool = False) -> Any:
+        local_dep_path = LocalDepPath(PurePosixPath(node.id))
+        # _logger.debug(
+        #     "ExternalVarsVisitor:visit_Name: id: %s local_dep_path:%s",
+        #     node.id,
+        #     local_dep_path,
+        # )
+        if not isinstance(node.ctx, ast.Load):
+            # _logger.debug(
+            #     "ExternalVarsVisitor:visit_Name: id: %s skipping ctx: %s",
+            #     node.id,
+            #     node.ctx,
+            # )
+            return
+        # If it is a var that is already part of the function, do not introspect
+        if len(local_dep_path.parts) == 1:
+            v = str(local_dep_path)
+            if v in self._local_vars:
+                # _logger.debug(
+                #     "ExternalVarsVisitor:visit_Name: id: %s skipping, in vars", node.id
+                # )
+                return
+        if local_dep_path in self.vars or local_dep_path in self._rejected_paths:
+            return
+        # TODO: this will fail in submodule
+        # if str(local_dep_path) not in self._start_mod.__dict__ or str(local_dep_path) not in self._gctx.start_globals:
+        #     _logger.debug(
+        #         f"ExternalVarsVisitor:visit_Name: local_dep_path {local_dep_path} "
+        #         f"not found in module {self._start_mod}: \n{self._start_mod.__dict__.keys()} \nor in start_globals: {self._gctx.start_globals}"
+        #     )
+        #     return
+        res: ObjectRetrievalType = ObjectRetrieval.retrieve_object(
+            local_dep_path, self._start_mod, self._gctx
+        )
+        if debug:
+            _logger.debug(f"visit_Name: {local_dep_path} {self._start_mod} -> {res}")
+        if res is None:
+            # Nothing to do, it is not interesting.
+            if debug:
+                _logger.debug("visit_Name: %s: skipping (unauthorized)", local_dep_path)
+            self._rejected_paths.add(local_dep_path)
+            return
+        elif isinstance(res, ExternalObject):
+            # External object. Should be tracked at name level
+            self.vars[local_dep_path] = ExternalDep(
+                local_path=local_dep_path, path=res.resolved_path, sig=None
+            )
+        else:
+            assert isinstance(res, AuthorizedObject)
+            (obj, path) = (res.object_val, res.resolved_path)
+            if isinstance(obj, FunctionType):
+                # Modules and callables are tracked separately
+                # _logger.debug(f"visit name %s: skipping (fun)", local_dep_path)
+                self._rejected_paths.add(local_dep_path)
+                return
+            if isinstance(obj, ModuleType):
+                # Modules and callables are tracked separately
+                # TODO: this is not accurate, as a variable could be called in a submodule
+                # _logger.debug(f"visit name %s: skipping (module)", local_dep_path)
+                self._rejected_paths.add(local_dep_path)
+                return
+            if inspect.isclass(obj):
+                # Classes are tracked separately
+                # _logger.debug(f"visit name %s: skipping (class)", local_dep_path)
+                self._rejected_paths.add(local_dep_path)
+                return
+            sig = self._gctx.get_hash(path, obj)
+            self.vars[local_dep_path] = ExternalDep(
+                local_path=local_dep_path, path=path, sig=sig
+            )
+
+
+class LocalVarsVisitor(ast.NodeVisitor):
+    """
+    A brute-force attempt to find all the variables defined in the scope of a module.
+    """
+
+    def __init__(self, existing_vars: List[str]):
+        self.vars: Set[str] = set(existing_vars)
+
+    def visit_AsyncFunctionDef(self, node: ast.AsyncFunctionDef) -> Any:
+        # TODO: make the error message more explicit
+        # TODO: this is used in tests. It would be better to have something more robust.
+        raise NotImplementedError(f"You cannot use async function with dds")
+
+    def visit_Name(self, node: ast.Name) -> Any:
+        # _logger.debug(f"visit_vars: {node.id} {node.ctx}")
+        if isinstance(node.ctx, ast.Store):
+            self.vars.add(node.id)
+        self.generic_visit(node)
+
+
+def _function_name(node: ast.AST) -> List[str]:
+    if isinstance(node, ast.Name):
+        return [node.id]
+    if isinstance(node, ast.BinOp):
+        return [type(node).__name__.split(".")[-1]]
+    if isinstance(node, ast.Attribute):
+        return _function_name(node.value) + [node.attr]
+    if isinstance(node, ast.Call):
+        return _function_name(node.func)
+    if isinstance(node, (ast.Constant, ast.NameConstant)):
+        s = str(node.value)
+        s = s[:4]
+        return [f"Str({s}...)"]
+    # TODO: these names are just here to make sure that a valid function name is returned
+    # They should not be returned: this name will never be found amongst the functions.
+    if isinstance(node, ast.Str):
+        s = str(node.s)
+        s = s[:4]
+        return [f"Str({s}...)"]
+    types = [
+        ast.Subscript,
+        ast.Compare,
+        ast.UnaryOp,
+        ast.BoolOp,
+        ast.IfExp,
+        ast.Subscript,
+        ast.Index,
+        ast.Slice,
+        ast.ExtSlice,
+    ]
+    for t in types:
+        if isinstance(node, t):
+            return [t.__name__]
+    _logger.error(
+        f"Cannot understand nodes of type {type(node)}. Syntax tree: {pformat(node)}"
+    )
+    assert False, (node, type(node))
+
+
+class InspectFunction(object):
+    @classmethod
+    def get_local_vars(
+        cls, body: Sequence[ast.AST], arg_ctx: FunctionArgContext
+    ) -> List[LocalVar]:
+        lvars_v = LocalVarsVisitor(list(arg_ctx.named_args.keys()))
+        for node in body:
+            lvars_v.visit(node)
+        lvars = sorted(list(lvars_v.vars))
+        # _logger.debug(f"local vars: %s", lvars)
+        return [LocalVar(s) for s in lvars]
+
+    @classmethod
+    def inspect_class(
+        cls,
+        node: ast.ClassDef,
+        gctx: EvalMainContext,
+        mod: ModuleType,
+        class_body_lines: List[str],
+        arg_ctx: FunctionArgContext,
+        fun_path: CanonicalPath,
+        call_stack: List[CanonicalPath],
+    ) -> FunctionInteractions:
+        # Look into the base classes first.
+        # TODO: take into account the base classes
+
+        # All the body is considered as a single big function for the purpose of
+        # code structure: the function interactions are built for each element,
+        # but the code lines are provided from the top of the function.
+
+        method_fis: List[FunctionInteractions] = []
+        for elem in node.body:
+            if isinstance(elem, ast.FunctionDef):
+                # Parsing the function call
+                fis_ = cls.inspect_fun(
+                    elem, gctx, mod, class_body_lines, arg_ctx, fun_path, call_stack
+                )
+                if fis_ is not None:
+                    method_fis.append(fis_)
+                    # _logger.debug(f"inspect_class: {fis_}")
+
+        body_sig = dds_hash(class_body_lines)
+        # All the sub-dependencies are handled with method introspections
+
+        return_sig = dds_hash_commut(
+            [(HK("body_sig"), body_sig)] + _fis_to_siglist(method_fis)
+        )
+
+        return FunctionInteractions(
+            arg_input=arg_ctx,
+            fun_body_sig=body_sig,
+            fun_return_sig=return_sig,
+            # The dependencies are for now all in the function bodies
+            external_deps=[],
+            parsed_body=method_fis,
+            store_path=None,  # No store path can be associated by default to a class
+            fun_path=fun_path,
+            indirect_deps=[],
+        )
+
+    @classmethod
+    def inspect_fun(
+        cls,
+        node: Union[ast.FunctionDef, ast.Lambda],
+        gctx: EvalMainContext,
+        mod: ModuleType,
+        function_body_lines: List[str],
+        arg_ctx: FunctionArgContext,
+        fun_path: CanonicalPath,
+        call_stack: List[CanonicalPath],
+        debug: bool = False,
+    ) -> FunctionInteractions:
+        body: Sequence[ast.AST]
+        if isinstance(node, ast.FunctionDef):
+            body = node.body
+        elif isinstance(node, ast.Lambda):
+            body = [node.body]
+        else:
+            raise KSException(f"unknown ast node {type(node)}")
+        local_vars = set(cls.get_local_vars(body, arg_ctx))
+        # _logger.debug(f"inspect_fun: %s local_vars: %s", fun_path, local_vars)
+        vdeps = ExternalVarsVisitor(mod, gctx, local_vars)
+        for n in body:
+            vdeps.visit(n)
+        ext_deps = sorted(vdeps.vars.values(), key=lambda ed: ed.local_path)
+        if debug:
+            _logger.debug(f"inspect_fun: ext_deps: %s", ext_deps)
+        arg_keys = FunctionArgContext.relevant_keys(arg_ctx)
+
+        # The variables that are hashable: authorized variables outside of the function
+        sig_variables: List[Tuple[LocalDepPath, PyHash]] = [
+            (ed.local_path, ed.sig) for ed in ext_deps if ed.sig is not None
+        ]
+        # External dependencies
+        ext_deps_vars: List[CanonicalPath] = sorted(
+            set([ed.path for ed in ext_deps if ed.sig is None])
+        )
+        keys = [(HK(f"local_path_{ed.local_path}"), ed.sig) for ed in ext_deps] + [
+            (HK(f"arg_{idx}"), sig) for (idx, sig) in enumerate(arg_keys)
+        ]
+        # TODO TODO 
+        input_sig = dds_hash_commut(keys) if keys else dds_hash([])
+        # sig_list: List[Any] = (sig_variables + ext_deps_vars + arg_keys)  # type: ignore
+        calls_v = IntroVisitor(
+            mod, gctx, function_body_lines, input_sig, local_vars, call_stack
+        )
+        for n in body:
+            calls_v.visit(n)
+        body_sig = dds_hash(function_body_lines)
+        # Remove duplicates but keep the order in the list of paths:
+        indirect_deps = _no_dups(calls_v.load_paths)
+
+        def fetch(dep: DDSPath) -> PyHash:
+            key = gctx.resolved_references.get(dep)
+            assert (
+                key is not None
+            ), f"Missing dep {dep} for {fun_path}: {call_stack} {gctx.resolved_references}"
+            return key
+
+        indirect_deps_sigs = [(HK(f"dep_{dep}"), fetch(dep)) for dep in indirect_deps]
+        return_sig = dds_hash_commut(
+            [(HK("input_sig"), input_sig), (HK("body_sig"), body_sig),]
+            + indirect_deps_sigs
+            + _fis_to_siglist(calls_v.inters)
+        )
+
+        # Look at the annotations to see if there is a reference to a data_function
+        if isinstance(node, ast.FunctionDef):
+            store_path = cls._path_annotation(node, mod, gctx)
+        else:
+            store_path = None
+        # _logger.debug(f"inspect_fun: path from annotation: %s", store_path)
+
+        return FunctionInteractions(
+            arg_input=arg_ctx,
+            fun_body_sig=body_sig,
+            fun_return_sig=return_sig,
+            external_deps=ext_deps,
+            parsed_body=calls_v.inters,
+            store_path=store_path,
+            fun_path=fun_path,
+            indirect_deps=indirect_deps,
+        )
+
+    @classmethod
+    def _path_annotation(
+        cls,
+        node: ast.FunctionDef,
+        mod: ModuleType,
+        gctx: EvalMainContext,
+        debug: bool = False,
+    ) -> Optional[DDSPath]:
+        for dec in node.decorator_list:
+            if isinstance(dec, ast.Call):
+                local_path = LocalDepPath(
+                    PurePosixPath("/".join(_function_name(dec.func)))
+                )
+                # _logger.debug(f"_path_annotation: local_path: %s", local_path)
+                z: ObjectRetrievalType = ObjectRetrieval.retrieve_object(
+                    local_path, mod, gctx
+                )
+                if debug:
+                    _logger.debug(f"z: {z}")
+                if z is None or isinstance(z, ExternalObject):
+                    if debug:
+                        _logger.debug(
+                            f"_path_annotation: local_path: %s is rejected", local_path
+                        )
+                    return None
+                assert isinstance(z, AuthorizedObject)
+                caller_fun, caller_fun_path = (z.object_val, z.resolved_path)
+                # _logger.debug(f"_path_annotation: caller_fun_path: %s", caller_fun_path)
+                if caller_fun_path == CanonicalPathUtils.from_list(
+                    ["dds", "_annotations", "dds_function"]
+                ) or caller_fun_path == CanonicalPathUtils.from_list(
+                    ["dds", "_annotations", "data_function"]
+                ):
+                    if len(dec.args) != 1:
+                        raise KSException(
+                            f"Wrong number of arguments for decorator: {pformat(dec)}"
+                        )
+                    store_path = cls._retrieve_store_path(dec.args[0], mod, gctx)
+                    return store_path
+        return None
+
+    @classmethod
+    def inspect_call(
+        cls,
+        node: ast.Call,
+        gctx: EvalMainContext,
+        mod: ModuleType,
+        function_body_hash: PyHash,
+        function_args_hash: PyHash,
+        function_inter_hash: PyHash,
+        var_names: Set[LocalVar],
+        call_stack: List[CanonicalPath],
+        debug: bool = False,
+    ) -> Union[FunctionInteractions, DDSPath, None]:
+        # _logger.debug(f"Inspect call:\n %s", pformat(node))
+
+        local_path = LocalDepPath(PurePosixPath("/".join(_function_name(node.func))))
+        # _logger.debug(f"inspect_call: local_path: %s", local_path)
+        # We may do sub-method calls on an object -> filter out based on the name of the object
+        if str(local_path.parts[0]) in var_names:
+            # _logger.debug(
+            #     f"inspect_call: local_path: %s is rejected (head in vars)", local_path
+            # )
+            return None
+
+        # _logger.debug(f"inspect_call:local_path:{local_path} mod:{mod}\n %s", pformat(node))
+        z: ObjectRetrievalType = ObjectRetrieval.retrieve_object(local_path, mod, gctx)
+        if debug:
+            _logger.debug(f"inspect_call:local_path:{local_path} mod:{mod} z:{z}")
+        if z is None or isinstance(z, ExternalObject):
+            if debug:
+                _logger.debug(f"inspect_call: local_path: %s is rejected", local_path)
+            return None
+        assert isinstance(z, AuthorizedObject)
+        caller_fun, caller_fun_path = (z.object_val, z.resolved_path)
+        if not isinstance(caller_fun, FunctionType) and not inspect.isclass(caller_fun):
+            raise NotImplementedError(
+                f"Expected FunctionType for {caller_fun_path}, got {type(caller_fun)}"
+            )
+
+        # Check if this is a call we should do something about.
+        if caller_fun_path == CanonicalPathUtils.from_list(["dds", "keep"]):
+            # Call to the keep function:
+            # - bring the path
+            # - bring the callee
+            # - parse the arguments
+            # - introspect the callee
+            if len(node.args) < 2:
+                raise KSException(f"Wrong number of args: expected 2+, got {node.args}")
+            store_path = cls._retrieve_store_path(node.args[0], mod, gctx)
+            called_path_ast = node.args[1]
+            if isinstance(called_path_ast, ast.Name):
+                called_path_symbol = node.args[1].id  # type: ignore
+            else:
+                raise NotImplementedError(
+                    f"Cannot use nested callables of type {called_path_ast}"
+                )
+            called_local_path = LocalDepPath(PurePosixPath(called_path_symbol))
+            called_z: ObjectRetrievalType = ObjectRetrieval.retrieve_object(
+                called_local_path, mod, gctx
+            )
+            if debug:
+                _logger.debug(f"called_z: {called_z}")
+            if not called_z or isinstance(called_z, ExternalObject):
+                # Not sure what to do yet in this case.
+                raise NotImplementedError(
+                    f"Invalid called_z: {called_local_path} {mod}"
+                )
+            assert isinstance(called_z, AuthorizedObject)
+            called_fun, call_fun_path = called_z.object_val, called_z.resolved_path
+            if call_fun_path in call_stack:
+                raise KSException(
+                    f"Detected circular function calls or (co-)recursive calls."
+                    f"This is currently not supported. Change your code to split the "
+                    f"recursive section into a separate function. "
+                    f"Function: {call_fun_path}"
+                    f"Call stack: {' '.join([str(p) for p in call_stack])}"
+                )
+            if function_inter_hash is None:
+                raise KSException("not implemented: function_inter_hash")
+            context_sig = dds_hash_commut(
+                [
+                    (HK("function_body_hash"), function_body_hash),
+                    (HK("function_args_hash"), function_args_hash),
+                    (HK("function_inter_hash"), function_inter_hash),
+                ]
+            )
+            new_call_stack = call_stack + [call_fun_path]
+            # TODO: deal with the arguments here
+            if node.keywords:
+                raise NotImplementedError(
+                    (_function_name(node.func), node, node.keywords)
+                )
+            # For now, accept the constant arguments. This is enough for some basic objects.
+            arg_ctx = FunctionArgContext(
+                named_args=get_arg_ctx_ast(called_fun, node.args[2:]),  # type: ignore
+                inner_call_key=context_sig,
+            )
+            inner_intro = _introspect(called_fun, arg_ctx, gctx, new_call_stack)
+            inner_intro = inner_intro._replace(store_path=store_path)
+            return inner_intro
+        if caller_fun_path == CanonicalPathUtils.from_list(["dds", "load"]):
+            # Evaluation call: get the argument and returns the function interaction for this call.
+            if len(node.args) != 1:
+                raise KSException(f"Wrong number of args: expected 1, got {node.args}")
+            store_path = cls._retrieve_store_path(node.args[0], mod, gctx)
+            _logger.debug(f"inspect_call:eval: store_path: {store_path}")
+            return store_path
+
+        if caller_fun_path == CanonicalPathUtils.from_list(["dds", "eval"]):
+            raise NotImplementedError("eval")
+
+        if caller_fun_path in call_stack:
+            raise KSException(
+                f"Detected circular function calls or (co-)recursive calls."
+                f"This is currently not supported. Change your code to split the "
+                f"recursive section into a separate function. "
+                f"Function: {caller_fun_path}"
+                f"Call stack: {' '.join([str(p) for p in call_stack])}"
+            )
+
+        # Normal function call.
+        # Just introspect the function call.
+        # TODO: deal with the arguments here
+        context_sig = dds_hash_commut(
+            [
+                (HK("function_body_hash"), function_body_hash),
+                (HK("function_args_hash"), function_args_hash),
+                (HK("function_inter_hash"), function_inter_hash),
+            ]
+        )
+        # For now, do not look carefully at the arguments, just parse the arguments of
+        # the functions.
+        # TODO: add more arguments if we can parse constant arguments
+        arg_ctx = FunctionArgContext(
+            named_args=get_arg_ctx_ast(caller_fun, []), inner_call_key=context_sig,
+        )
+        new_call_stack = call_stack + [caller_fun_path]
+        return _introspect(caller_fun, arg_ctx, gctx, new_call_stack)
+
+    @classmethod
+    def _retrieve_store_path(
+        cls, local_path_node: ast.AST, mod: ModuleType, gctx: EvalMainContext
+    ) -> DDSPath:
+        called_path_symbol: str
+        if isinstance(local_path_node, ast.Constant):
+            # Just a string, directly access it.
+            return DDSPathUtils.create(local_path_node.value)
+        elif isinstance(local_path_node, ast.Str):
+            # Just a string, directly access it.
+            return DDSPathUtils.create(local_path_node.s)
+        elif isinstance(local_path_node, ast.Name):
+            store_path_symbol = local_path_node.id
+        else:
+            raise NotImplementedError(
+                f"{type(local_path_node)} {pformat(local_path_node)}"
+            )
+        # _logger.debug(
+        #     f"Keep: store_path_symbol: %s %s",
+        #     store_path_symbol,
+        #     type(store_path_symbol),
+        # )
+        store_path_local_path = LocalDepPath(PurePosixPath(store_path_symbol))
+        # Retrieve the store path value and the called function
+        store_z: ObjectRetrievalType = ObjectRetrieval.retrieve_object(
+            store_path_local_path, mod, gctx
+        )
+        if not store_z or isinstance(store_z, ExternalObject):
+            # Not sure what to do yet in this case.
+            raise NotImplementedError(f"Invalid store_z: {store_path_local_path} {mod}")
+        store_path = store_z.object_val
+        return DDSPathUtils.create(store_path)
+
+
+def _no_dups(paths: List[DDSPath]) -> List[DDSPath]:
+    s = set()
+    res = []
+    for p in paths:
+        if p not in s:
+            s.add(p)
+            res.append(p)
+    return res
+
+
+_accepted_packages: Set[Package] = {
+    Package("dds"),
+    Package("__main__"),
+    Package("__global__"),
+}
+
+
+def accept_module(module: Union[str, ModuleType]) -> None:
+    global _accepted_packages
+    if isinstance(module, ModuleType):
+        module = module.__name__
+    assert isinstance(module, str), (module, type(module))
+    _accepted_packages.add(Package(module))