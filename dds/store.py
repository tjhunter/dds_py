import json
import logging
import os
import time
from pathlib import PurePath
from typing import Any, Optional, List, Union
from collections import OrderedDict

from .codec import codec_registry, CodecRegistry
from .structures import (
    PyHash,
    DDSPath,
    KSException,
    GenericLocation,
    ProtocolRef,
    FileCodecProtocol,
    CodecProtocol,
)
from .structures_utils import SupportedTypeUtils as STU

_logger = logging.getLogger(__name__)


# Model:
# /store/blobs/.../ -> the blobs
# /


class Store(object):
    def has_blob(self, key: PyHash) -> bool:
        pass

    def fetch_blob(self, key: PyHash) -> Optional[Any]:
        pass

    def store_blob(
        self, key: PyHash, blob: Any, codec: Optional[ProtocolRef] = None
    ) -> None:
        """ idempotent
        """
        pass

    def sync_paths(self, paths: "OrderedDict[DDSPath, PyHash]") -> None:
        """
        Commits all the paths.
        """
        pass

    def fetch_paths(self, paths: List[DDSPath]) -> "OrderedDict[DDSPath, PyHash]":
        """
        Fetches a set of paths from the store. It is expected that all the paths are returned.
        """
        pass

    def codec_registry(self) -> CodecRegistry:
        """
        The registry of codecs associated to this instance of a store.

        It is not necessaily unique
        It may not be called for mutable operations during an evaluation. In that case, the behavior is not defined.
        """
        pass

    # TODO: reset paths to start the store from scratch without losing data


# TODO: add a notion of FileSystemType (Local, DBFS, S3)
# We need to have a matrix between FS types and object types


class LocalFileStore(Store):
    def __init__(self, internal_dir: str, data_dir: str, create_dirs: bool = True):
        self._root = internal_dir
        self._data_root = data_dir
        if not os.path.isdir(internal_dir):
            if create_dirs:
                _logger.debug(f"Creating dir {internal_dir}")
                os.makedirs(internal_dir)
            else:
                raise KSException(f"Path {internal_dir} is not a directory")
        if not os.path.isdir(data_dir):
            if create_dirs:
                _logger.debug(f"Creating dir {data_dir}")
                os.makedirs(data_dir)
            else:
                raise KSException(f"Path {data_dir} is not a directory")
        p_blobs = os.path.join(self._root, "blobs")
        if not os.path.exists(p_blobs):
            os.makedirs(p_blobs)

    def fetch_blob(self, key: PyHash) -> Any:
        p = os.path.join(self._root, "blobs", key)
        meta_p = os.path.join(self._root, "blobs", key + ".meta")
        if not os.path.exists(p) or not os.path.exists(meta_p):
            return None
        with open(meta_p, "rb") as f:
            ref = ProtocolRef(json.load(f)["protocol"])
        codec = codec_registry().get_codec(None, ref)
        if isinstance(codec, CodecProtocol):
            return codec.deserialize_from(GenericLocation(p))
        elif isinstance(codec, FileCodecProtocol):
            # Directly deserializing from the final path
            return codec.deserialize_from(PurePath(p))

    def store_blob(
        self, key: PyHash, blob: Any, codec: Optional[ProtocolRef] = None
    ) -> None:
        protocol: Union[CodecProtocol, FileCodecProtocol] = codec_registry().get_codec(
            STU.from_type(type(blob)), codec
        )
        p = os.path.join(self._root, "blobs", key)
        if isinstance(protocol, CodecProtocol):
            protocol.serialize_into(blob, GenericLocation(p))
        elif isinstance(protocol, FileCodecProtocol):
            # This is the local file system, we can directly copy the file to its final destination
            protocol.serialize_into(blob, PurePath(p))
        else:
            raise KSException(f"{type(protocol)} {protocol}")
        meta_p = os.path.join(self._root, "blobs", key + ".meta")
        with open(meta_p, "wb") as f:
            f.write(
                json.dumps(
                    {
                        "protocol": protocol.ref(),
                        "timestamp_millis": current_timestamp(),
                    }
                ).encode("utf-8")
            )
        _logger.debug(f"Committed new blob in {key}")

    def has_blob(self, key: PyHash) -> bool:
        p = os.path.join(self._root, "blobs", key)
        return os.path.exists(p)

    def sync_paths(self, paths: "OrderedDict[DDSPath, PyHash]") -> None:
        for (path, key) in paths.items():
            splits = [s.replace("/", "") for s in os.path.split(path)]
            loc_dir = os.path.join(self._data_root, *(splits[:-1]))
            loc = os.path.join(loc_dir, splits[-1])
            if not os.path.exists(loc_dir):
                _logger.debug(f"Creating dir {loc_dir}")
                os.makedirs(loc_dir)
            loc_blob = os.path.join(self._root, "blobs", key)
            if os.path.exists(loc) and os.path.realpath(loc) == loc_blob:
                _logger.debug(f"Link {loc} up to date")
            else:
                if os.path.exists(loc):
                    os.remove(loc)
                _logger.info(f"Link {loc} -> {loc_blob}")
                os.symlink(loc_blob, loc)

    def fetch_paths(self, paths: List[DDSPath]) -> "OrderedDict[DDSPath, PyHash]":
        res = OrderedDict()
        for path in paths:
            if path not in res:
                # Assemble the path
                splits = [s.replace("/", "") for s in os.path.split(path)]
                loc_dir = os.path.join(self._data_root, *(splits[:-1]))
                loc = os.path.join(loc_dir, splits[-1])
                if not os.path.exists(loc_dir):
                    _logger.debug(f"Dir {loc_dir} does not exist")
                    raise KSException(
                        f"Requested to load path {path} but directory {loc_dir} does not exist"
                    )
                if not os.path.exists(loc):
                    raise KSException(
                        f"Requested to load path {path} but path {loc} does not exist"
                    )
                rp = os.path.realpath(loc)
                # The key is the last element of the path
                key = PyHash(os.path.split(rp)[-1])
                res[path] = key
        return res

<<<<<<< HEAD
    def codec_registry(self) -> CodecRegistry:
        return codec_registry()

=======

def current_timestamp() -> int:
    """ The current timestamp.

    Note: this timestamp is not secure because it depends on a reliable source
    of time on the client's machine. It is only used for limited precision
    operations nuch as garbage collection.
    """
    # TODO: use time.time_ns() when dropping support for python 3.6
    return int(round(time.time() * 1000))

>>>>>>> 37124345
<|MERGE_RESOLUTION|>--- conflicted
+++ resolved
@@ -1,191 +1,187 @@
-import json
-import logging
-import os
-import time
-from pathlib import PurePath
-from typing import Any, Optional, List, Union
-from collections import OrderedDict
-
-from .codec import codec_registry, CodecRegistry
-from .structures import (
-    PyHash,
-    DDSPath,
-    KSException,
-    GenericLocation,
-    ProtocolRef,
-    FileCodecProtocol,
-    CodecProtocol,
-)
-from .structures_utils import SupportedTypeUtils as STU
-
-_logger = logging.getLogger(__name__)
-
-
-# Model:
-# /store/blobs/.../ -> the blobs
-# /
-
-
-class Store(object):
-    def has_blob(self, key: PyHash) -> bool:
-        pass
-
-    def fetch_blob(self, key: PyHash) -> Optional[Any]:
-        pass
-
-    def store_blob(
-        self, key: PyHash, blob: Any, codec: Optional[ProtocolRef] = None
-    ) -> None:
-        """ idempotent
-        """
-        pass
-
-    def sync_paths(self, paths: "OrderedDict[DDSPath, PyHash]") -> None:
-        """
-        Commits all the paths.
-        """
-        pass
-
-    def fetch_paths(self, paths: List[DDSPath]) -> "OrderedDict[DDSPath, PyHash]":
-        """
-        Fetches a set of paths from the store. It is expected that all the paths are returned.
-        """
-        pass
-
-    def codec_registry(self) -> CodecRegistry:
-        """
-        The registry of codecs associated to this instance of a store.
-
-        It is not necessaily unique
-        It may not be called for mutable operations during an evaluation. In that case, the behavior is not defined.
-        """
-        pass
-
-    # TODO: reset paths to start the store from scratch without losing data
-
-
-# TODO: add a notion of FileSystemType (Local, DBFS, S3)
-# We need to have a matrix between FS types and object types
-
-
-class LocalFileStore(Store):
-    def __init__(self, internal_dir: str, data_dir: str, create_dirs: bool = True):
-        self._root = internal_dir
-        self._data_root = data_dir
-        if not os.path.isdir(internal_dir):
-            if create_dirs:
-                _logger.debug(f"Creating dir {internal_dir}")
-                os.makedirs(internal_dir)
-            else:
-                raise KSException(f"Path {internal_dir} is not a directory")
-        if not os.path.isdir(data_dir):
-            if create_dirs:
-                _logger.debug(f"Creating dir {data_dir}")
-                os.makedirs(data_dir)
-            else:
-                raise KSException(f"Path {data_dir} is not a directory")
-        p_blobs = os.path.join(self._root, "blobs")
-        if not os.path.exists(p_blobs):
-            os.makedirs(p_blobs)
-
-    def fetch_blob(self, key: PyHash) -> Any:
-        p = os.path.join(self._root, "blobs", key)
-        meta_p = os.path.join(self._root, "blobs", key + ".meta")
-        if not os.path.exists(p) or not os.path.exists(meta_p):
-            return None
-        with open(meta_p, "rb") as f:
-            ref = ProtocolRef(json.load(f)["protocol"])
-        codec = codec_registry().get_codec(None, ref)
-        if isinstance(codec, CodecProtocol):
-            return codec.deserialize_from(GenericLocation(p))
-        elif isinstance(codec, FileCodecProtocol):
-            # Directly deserializing from the final path
-            return codec.deserialize_from(PurePath(p))
-
-    def store_blob(
-        self, key: PyHash, blob: Any, codec: Optional[ProtocolRef] = None
-    ) -> None:
-        protocol: Union[CodecProtocol, FileCodecProtocol] = codec_registry().get_codec(
-            STU.from_type(type(blob)), codec
-        )
-        p = os.path.join(self._root, "blobs", key)
-        if isinstance(protocol, CodecProtocol):
-            protocol.serialize_into(blob, GenericLocation(p))
-        elif isinstance(protocol, FileCodecProtocol):
-            # This is the local file system, we can directly copy the file to its final destination
-            protocol.serialize_into(blob, PurePath(p))
-        else:
-            raise KSException(f"{type(protocol)} {protocol}")
-        meta_p = os.path.join(self._root, "blobs", key + ".meta")
-        with open(meta_p, "wb") as f:
-            f.write(
-                json.dumps(
-                    {
-                        "protocol": protocol.ref(),
-                        "timestamp_millis": current_timestamp(),
-                    }
-                ).encode("utf-8")
-            )
-        _logger.debug(f"Committed new blob in {key}")
-
-    def has_blob(self, key: PyHash) -> bool:
-        p = os.path.join(self._root, "blobs", key)
-        return os.path.exists(p)
-
-    def sync_paths(self, paths: "OrderedDict[DDSPath, PyHash]") -> None:
-        for (path, key) in paths.items():
-            splits = [s.replace("/", "") for s in os.path.split(path)]
-            loc_dir = os.path.join(self._data_root, *(splits[:-1]))
-            loc = os.path.join(loc_dir, splits[-1])
-            if not os.path.exists(loc_dir):
-                _logger.debug(f"Creating dir {loc_dir}")
-                os.makedirs(loc_dir)
-            loc_blob = os.path.join(self._root, "blobs", key)
-            if os.path.exists(loc) and os.path.realpath(loc) == loc_blob:
-                _logger.debug(f"Link {loc} up to date")
-            else:
-                if os.path.exists(loc):
-                    os.remove(loc)
-                _logger.info(f"Link {loc} -> {loc_blob}")
-                os.symlink(loc_blob, loc)
-
-    def fetch_paths(self, paths: List[DDSPath]) -> "OrderedDict[DDSPath, PyHash]":
-        res = OrderedDict()
-        for path in paths:
-            if path not in res:
-                # Assemble the path
-                splits = [s.replace("/", "") for s in os.path.split(path)]
-                loc_dir = os.path.join(self._data_root, *(splits[:-1]))
-                loc = os.path.join(loc_dir, splits[-1])
-                if not os.path.exists(loc_dir):
-                    _logger.debug(f"Dir {loc_dir} does not exist")
-                    raise KSException(
-                        f"Requested to load path {path} but directory {loc_dir} does not exist"
-                    )
-                if not os.path.exists(loc):
-                    raise KSException(
-                        f"Requested to load path {path} but path {loc} does not exist"
-                    )
-                rp = os.path.realpath(loc)
-                # The key is the last element of the path
-                key = PyHash(os.path.split(rp)[-1])
-                res[path] = key
-        return res
-
-<<<<<<< HEAD
-    def codec_registry(self) -> CodecRegistry:
-        return codec_registry()
-
-=======
-
-def current_timestamp() -> int:
-    """ The current timestamp.
-
-    Note: this timestamp is not secure because it depends on a reliable source
-    of time on the client's machine. It is only used for limited precision
-    operations nuch as garbage collection.
-    """
-    # TODO: use time.time_ns() when dropping support for python 3.6
-    return int(round(time.time() * 1000))
-
->>>>>>> 37124345
+import json
+import logging
+import os
+import time
+from pathlib import PurePath
+from typing import Any, Optional, List, Union
+from collections import OrderedDict
+
+from .codec import codec_registry, CodecRegistry
+from .structures import (
+    PyHash,
+    DDSPath,
+    KSException,
+    GenericLocation,
+    ProtocolRef,
+    FileCodecProtocol,
+    CodecProtocol,
+)
+from .structures_utils import SupportedTypeUtils as STU
+
+_logger = logging.getLogger(__name__)
+
+
+# Model:
+# /store/blobs/.../ -> the blobs
+# /
+
+
+class Store(object):
+    def has_blob(self, key: PyHash) -> bool:
+        pass
+
+    def fetch_blob(self, key: PyHash) -> Optional[Any]:
+        pass
+
+    def store_blob(
+        self, key: PyHash, blob: Any, codec: Optional[ProtocolRef] = None
+    ) -> None:
+        """ idempotent
+        """
+        pass
+
+    def sync_paths(self, paths: "OrderedDict[DDSPath, PyHash]") -> None:
+        """
+        Commits all the paths.
+        """
+        pass
+
+    def fetch_paths(self, paths: List[DDSPath]) -> "OrderedDict[DDSPath, PyHash]":
+        """
+        Fetches a set of paths from the store. It is expected that all the paths are returned.
+        """
+        pass
+
+    def codec_registry(self) -> CodecRegistry:
+        """
+        The registry of codecs associated to this instance of a store.
+
+        It is not necessaily unique
+        It may not be called for mutable operations during an evaluation. In that case, the behavior is not defined.
+        """
+        pass
+
+    # TODO: reset paths to start the store from scratch without losing data
+
+
+# TODO: add a notion of FileSystemType (Local, DBFS, S3)
+# We need to have a matrix between FS types and object types
+
+
+class LocalFileStore(Store):
+    def __init__(self, internal_dir: str, data_dir: str, create_dirs: bool = True):
+        self._root = internal_dir
+        self._data_root = data_dir
+        if not os.path.isdir(internal_dir):
+            if create_dirs:
+                _logger.debug(f"Creating dir {internal_dir}")
+                os.makedirs(internal_dir)
+            else:
+                raise KSException(f"Path {internal_dir} is not a directory")
+        if not os.path.isdir(data_dir):
+            if create_dirs:
+                _logger.debug(f"Creating dir {data_dir}")
+                os.makedirs(data_dir)
+            else:
+                raise KSException(f"Path {data_dir} is not a directory")
+        p_blobs = os.path.join(self._root, "blobs")
+        if not os.path.exists(p_blobs):
+            os.makedirs(p_blobs)
+
+    def fetch_blob(self, key: PyHash) -> Any:
+        p = os.path.join(self._root, "blobs", key)
+        meta_p = os.path.join(self._root, "blobs", key + ".meta")
+        if not os.path.exists(p) or not os.path.exists(meta_p):
+            return None
+        with open(meta_p, "rb") as f:
+            ref = ProtocolRef(json.load(f)["protocol"])
+        codec = codec_registry().get_codec(None, ref)
+        if isinstance(codec, CodecProtocol):
+            return codec.deserialize_from(GenericLocation(p))
+        elif isinstance(codec, FileCodecProtocol):
+            # Directly deserializing from the final path
+            return codec.deserialize_from(PurePath(p))
+
+    def store_blob(
+        self, key: PyHash, blob: Any, codec: Optional[ProtocolRef] = None
+    ) -> None:
+        protocol: Union[CodecProtocol, FileCodecProtocol] = codec_registry().get_codec(
+            STU.from_type(type(blob)), codec
+        )
+        p = os.path.join(self._root, "blobs", key)
+        if isinstance(protocol, CodecProtocol):
+            protocol.serialize_into(blob, GenericLocation(p))
+        elif isinstance(protocol, FileCodecProtocol):
+            # This is the local file system, we can directly copy the file to its final destination
+            protocol.serialize_into(blob, PurePath(p))
+        else:
+            raise KSException(f"{type(protocol)} {protocol}")
+        meta_p = os.path.join(self._root, "blobs", key + ".meta")
+        with open(meta_p, "wb") as f:
+            f.write(
+                json.dumps(
+                    {
+                        "protocol": protocol.ref(),
+                        "timestamp_millis": current_timestamp(),
+                    }
+                ).encode("utf-8")
+            )
+        _logger.debug(f"Committed new blob in {key}")
+
+    def has_blob(self, key: PyHash) -> bool:
+        p = os.path.join(self._root, "blobs", key)
+        return os.path.exists(p)
+
+    def sync_paths(self, paths: "OrderedDict[DDSPath, PyHash]") -> None:
+        for (path, key) in paths.items():
+            splits = [s.replace("/", "") for s in os.path.split(path)]
+            loc_dir = os.path.join(self._data_root, *(splits[:-1]))
+            loc = os.path.join(loc_dir, splits[-1])
+            if not os.path.exists(loc_dir):
+                _logger.debug(f"Creating dir {loc_dir}")
+                os.makedirs(loc_dir)
+            loc_blob = os.path.join(self._root, "blobs", key)
+            if os.path.exists(loc) and os.path.realpath(loc) == loc_blob:
+                _logger.debug(f"Link {loc} up to date")
+            else:
+                if os.path.exists(loc):
+                    os.remove(loc)
+                _logger.info(f"Link {loc} -> {loc_blob}")
+                os.symlink(loc_blob, loc)
+
+    def fetch_paths(self, paths: List[DDSPath]) -> "OrderedDict[DDSPath, PyHash]":
+        res = OrderedDict()
+        for path in paths:
+            if path not in res:
+                # Assemble the path
+                splits = [s.replace("/", "") for s in os.path.split(path)]
+                loc_dir = os.path.join(self._data_root, *(splits[:-1]))
+                loc = os.path.join(loc_dir, splits[-1])
+                if not os.path.exists(loc_dir):
+                    _logger.debug(f"Dir {loc_dir} does not exist")
+                    raise KSException(
+                        f"Requested to load path {path} but directory {loc_dir} does not exist"
+                    )
+                if not os.path.exists(loc):
+                    raise KSException(
+                        f"Requested to load path {path} but path {loc} does not exist"
+                    )
+                rp = os.path.realpath(loc)
+                # The key is the last element of the path
+                key = PyHash(os.path.split(rp)[-1])
+                res[path] = key
+        return res
+
+    def codec_registry(self) -> CodecRegistry:
+        return codec_registry()
+
+
+def current_timestamp() -> int:
+    """ The current timestamp.
+
+    Note: this timestamp is not secure because it depends on a reliable source
+    of time on the client's machine. It is only used for limited precision
+    operations nuch as garbage collection.
+    """
+    # TODO: use time.time_ns() when dropping support for python 3.6
+    return int(round(time.time() * 1000))