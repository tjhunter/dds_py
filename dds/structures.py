from dataclasses import dataclass
from collections import OrderedDict
from enum import Enum
from functools import total_ordering
from pathlib import PurePath
from pathlib import PurePosixPath
from typing import Any, NewType, NamedTuple, Optional, Dict, List, Tuple, Union


class ProcessingStage(str, Enum):
    """
    The processing stages by DDS:
    - analysis: parses all the functions and finds the functions that need to be evaluated
    - store_inspect: lists the new blobs that need to be added to the store (optional)
    - eval: evaluates the new blobs and pushes them to the store
    - path_commit: commit the paths to the store
    """

    ANALYSIS = "analysis"
    STORE_INSPECT = "store_inspect"
    EVAL = "eval"
    STORE_COMMIT = "store_commit"
    PATH_COMMIT = "path_commit"

    @staticmethod
    def all_phases() -> "List[ProcessingStage]":
        return [
            ProcessingStage.ANALYSIS,
            ProcessingStage.STORE_INSPECT,
            ProcessingStage.EVAL,
            ProcessingStage.STORE_COMMIT,
            ProcessingStage.PATH_COMMIT,
        ]


# A path to an object in the DDS store.
DDSPath = NewType("DDSPath", str)


# The hash of a python object
PyHash = NewType("PyHash", str)


class KSException(BaseException):
    pass


class EvalContext(NamedTuple):
    """
    The evaluation context created when evaluating a call.
    """

    requested_paths: Dict[DDSPath, PyHash]

    stats_time: Dict[ProcessingStage, float]


# The name of a codec protocol.
ProtocolRef = NewType("ProtocolRef", str)

# A URI like wrapper to put stuff somewhere.
# The exact content and schema is determined by the store.
GenericLocation = NewType("GenericLocation", str)

CodecBackend = NewType("CodecBackend", str)

SupportedType = NewType("SupportedType", str)


class CodecProtocol(object):
    def ref(self) -> ProtocolRef:
        pass

    def handled_types(self) -> List[SupportedType]:
        """ The list of types that this codec can handle """
        pass

    def serialize_into(self, blob: Any, loc: GenericLocation) -> None:
        """
        Simple in-memory serialization
        """
        pass

    def deserialize_from(self, loc: GenericLocation) -> Any:
        """ Simple in-memory deserialization """
        pass


class FileCodecProtocol(object):
    """
    Simpler interface that just knows how to read and write a single file from a local file system.

    This file is expected to be read, written and deleted by the store.
    """

    def ref(self) -> ProtocolRef:
        pass

    def handled_types(self) -> List[SupportedType]:
        """ The list of types that this codec can handle """
        pass

    def serialize_into(self, blob: Any, loc: PurePath) -> None:
        """
        Puts the blob into the specified path. The path is assumed to be eventually filled with a file.
        """
        pass

    def deserialize_from(self, loc: PurePath) -> Any:
        """ Simple in-memory deserialization """
        pass


class BlobMetaData(NamedTuple):
    protocol: ProtocolRef
    # TODO: creation date?


<<<<<<< HEAD
@total_ordering
class CanonicalPath(object):
    def __init__(self, p: Union[PurePosixPath]):
        self._path: PurePosixPath
        if isinstance(p, PurePosixPath):
            self._path = p
        else:
            self._path = PurePosixPath("/".join(p))
        assert self._path.is_absolute(), self._path

    def __hash__(self):
        return hash(self._path)

    def append(self, s: str) -> "CanonicalPath":
        return CanonicalPath(self._path.joinpath(s))

    def head(self) -> str:
        return self._path.parts[0]

    def tail(self) -> "CanonicalPath":
        return CanonicalPath(PurePosixPath("/" + "/".join(self._path.parts[1:])))

    def get(self, i: int) -> str:
        return self._path.parts[i]

    def __len__(self) -> int:
        return len(self._path.parts)

    def __repr__(self) -> str:
        x = "/".join(self._path.parts)
        return f"<{x}>"

    def __eq__(self, other: Any) -> bool:
        return repr(self) == repr(other)

    def __ne__(self, other: Any) -> bool:
        return not (repr(self) == repr(other))

    def __lt__(self, other: Any) -> bool:
        return repr(self) < repr(other)
=======
@dataclass(frozen=True, order=True)
class CanonicalPath:
    _path: PurePosixPath
>>>>>>> 62c88724


# The path of a local dependency from the perspective of a function, as read from the AST
# It is always a relative path without root.
LocalDepPath = NewType("LocalDepPath", PurePosixPath)


class ExternalDep(NamedTuple):
    """
    An external dependency to a function (not a function, this is tracked by FunctionInteraction)
    """

    # The local path, as called within the function
    local_path: LocalDepPath
    # The path of the object
    path: CanonicalPath
    # The signature of the object
    sig: PyHash


FunctionArgContextHash = NewType(
    "FunctionArgContextHash",
    Tuple[Optional[PyHash], Tuple[Tuple[str, Optional[PyHash]], ...]],
)


class FunctionArgContext(NamedTuple):
    # The keys of the arguments that are known at call time
    named_args: "OrderedDict[str, Optional[PyHash]]"
    # The key of the environment when calling the function
    inner_call_key: Optional[PyHash]

    @staticmethod
    def relevant_keys(fac: "FunctionArgContext") -> List[PyHash]:
        # TODO: this just sends back a list of hashes. This is not great if the names change?
        keys = [key for (_, key) in fac.named_args.items()]
        if any([key is None for key in keys]):
            # Missing some keys in the named arguments -> rely on the inner call key for the hash
            # TODO: this should not be a bug because of the root context, but it would be good to check.
            return [] if fac.inner_call_key is None else [fac.inner_call_key]
        else:
            return keys  # type: ignore

    @classmethod
    def as_hashable(cls, arg_ctx: "FunctionArgContext") -> FunctionArgContextHash:
        x: Tuple[Tuple[str, Optional[PyHash]], ...] = tuple(arg_ctx.named_args.items())
        return FunctionArgContextHash((arg_ctx.inner_call_key, x))


class FunctionInteractions(NamedTuple):
    arg_input: FunctionArgContext
    # The signature of the function (function body)
    fun_body_sig: PyHash
    # The signature of the return of the function (including the evaluated args)
    fun_return_sig: PyHash
    # The external dependencies
    # TODO: merge it with parsed_body
    external_deps: List[ExternalDep]
    # In order, all the content from the parsed body of the function.
    # TODO: real type is FunctionInteractions but mypy does not support yet recursive types
    parsed_body: List["Any"]
    # The path, if the output is expected to be stored
    store_path: Optional[DDSPath]
    # The path of the function
    fun_path: CanonicalPath
    # The indirect dependencies from this function
    indirect_deps: List[DDSPath]


class FunctionIndirectInteractions(NamedTuple):
    """
    The representation of all the indirect calls.
    This is done as a preprocessing step to find all the calls that need to be resolved before calling the main
    introspection function that compute the FunctionInteractions.
    """

    fun_path: CanonicalPath
    store_path: Optional[DDSPath]
    # TODO: real type is Union[DDSPath, FunctionIndirectInteractions]
    # The DDSPath object correspond to load() calls, the other calls correspond to sub function calls.
    # They are kept in order of calling to validate the order of calls:
    # indirect calls with that refer to a function also executed must happen after the function has executed
    indirect_deps: List["Any"]
<|MERGE_RESOLUTION|>--- conflicted
+++ resolved
@@ -1,247 +1,205 @@
-from dataclasses import dataclass
-from collections import OrderedDict
-from enum import Enum
-from functools import total_ordering
-from pathlib import PurePath
-from pathlib import PurePosixPath
-from typing import Any, NewType, NamedTuple, Optional, Dict, List, Tuple, Union
-
-
-class ProcessingStage(str, Enum):
-    """
-    The processing stages by DDS:
-    - analysis: parses all the functions and finds the functions that need to be evaluated
-    - store_inspect: lists the new blobs that need to be added to the store (optional)
-    - eval: evaluates the new blobs and pushes them to the store
-    - path_commit: commit the paths to the store
-    """
-
-    ANALYSIS = "analysis"
-    STORE_INSPECT = "store_inspect"
-    EVAL = "eval"
-    STORE_COMMIT = "store_commit"
-    PATH_COMMIT = "path_commit"
-
-    @staticmethod
-    def all_phases() -> "List[ProcessingStage]":
-        return [
-            ProcessingStage.ANALYSIS,
-            ProcessingStage.STORE_INSPECT,
-            ProcessingStage.EVAL,
-            ProcessingStage.STORE_COMMIT,
-            ProcessingStage.PATH_COMMIT,
-        ]
-
-
-# A path to an object in the DDS store.
-DDSPath = NewType("DDSPath", str)
-
-
-# The hash of a python object
-PyHash = NewType("PyHash", str)
-
-
-class KSException(BaseException):
-    pass
-
-
-class EvalContext(NamedTuple):
-    """
-    The evaluation context created when evaluating a call.
-    """
-
-    requested_paths: Dict[DDSPath, PyHash]
-
-    stats_time: Dict[ProcessingStage, float]
-
-
-# The name of a codec protocol.
-ProtocolRef = NewType("ProtocolRef", str)
-
-# A URI like wrapper to put stuff somewhere.
-# The exact content and schema is determined by the store.
-GenericLocation = NewType("GenericLocation", str)
-
-CodecBackend = NewType("CodecBackend", str)
-
-SupportedType = NewType("SupportedType", str)
-
-
-class CodecProtocol(object):
-    def ref(self) -> ProtocolRef:
-        pass
-
-    def handled_types(self) -> List[SupportedType]:
-        """ The list of types that this codec can handle """
-        pass
-
-    def serialize_into(self, blob: Any, loc: GenericLocation) -> None:
-        """
-        Simple in-memory serialization
-        """
-        pass
-
-    def deserialize_from(self, loc: GenericLocation) -> Any:
-        """ Simple in-memory deserialization """
-        pass
-
-
-class FileCodecProtocol(object):
-    """
-    Simpler interface that just knows how to read and write a single file from a local file system.
-
-    This file is expected to be read, written and deleted by the store.
-    """
-
-    def ref(self) -> ProtocolRef:
-        pass
-
-    def handled_types(self) -> List[SupportedType]:
-        """ The list of types that this codec can handle """
-        pass
-
-    def serialize_into(self, blob: Any, loc: PurePath) -> None:
-        """
-        Puts the blob into the specified path. The path is assumed to be eventually filled with a file.
-        """
-        pass
-
-    def deserialize_from(self, loc: PurePath) -> Any:
-        """ Simple in-memory deserialization """
-        pass
-
-
-class BlobMetaData(NamedTuple):
-    protocol: ProtocolRef
-    # TODO: creation date?
-
-
-<<<<<<< HEAD
-@total_ordering
-class CanonicalPath(object):
-    def __init__(self, p: Union[PurePosixPath]):
-        self._path: PurePosixPath
-        if isinstance(p, PurePosixPath):
-            self._path = p
-        else:
-            self._path = PurePosixPath("/".join(p))
-        assert self._path.is_absolute(), self._path
-
-    def __hash__(self):
-        return hash(self._path)
-
-    def append(self, s: str) -> "CanonicalPath":
-        return CanonicalPath(self._path.joinpath(s))
-
-    def head(self) -> str:
-        return self._path.parts[0]
-
-    def tail(self) -> "CanonicalPath":
-        return CanonicalPath(PurePosixPath("/" + "/".join(self._path.parts[1:])))
-
-    def get(self, i: int) -> str:
-        return self._path.parts[i]
-
-    def __len__(self) -> int:
-        return len(self._path.parts)
-
-    def __repr__(self) -> str:
-        x = "/".join(self._path.parts)
-        return f"<{x}>"
-
-    def __eq__(self, other: Any) -> bool:
-        return repr(self) == repr(other)
-
-    def __ne__(self, other: Any) -> bool:
-        return not (repr(self) == repr(other))
-
-    def __lt__(self, other: Any) -> bool:
-        return repr(self) < repr(other)
-=======
-@dataclass(frozen=True, order=True)
-class CanonicalPath:
-    _path: PurePosixPath
->>>>>>> 62c88724
-
-
-# The path of a local dependency from the perspective of a function, as read from the AST
-# It is always a relative path without root.
-LocalDepPath = NewType("LocalDepPath", PurePosixPath)
-
-
-class ExternalDep(NamedTuple):
-    """
-    An external dependency to a function (not a function, this is tracked by FunctionInteraction)
-    """
-
-    # The local path, as called within the function
-    local_path: LocalDepPath
-    # The path of the object
-    path: CanonicalPath
-    # The signature of the object
-    sig: PyHash
-
-
-FunctionArgContextHash = NewType(
-    "FunctionArgContextHash",
-    Tuple[Optional[PyHash], Tuple[Tuple[str, Optional[PyHash]], ...]],
-)
-
-
-class FunctionArgContext(NamedTuple):
-    # The keys of the arguments that are known at call time
-    named_args: "OrderedDict[str, Optional[PyHash]]"
-    # The key of the environment when calling the function
-    inner_call_key: Optional[PyHash]
-
-    @staticmethod
-    def relevant_keys(fac: "FunctionArgContext") -> List[PyHash]:
-        # TODO: this just sends back a list of hashes. This is not great if the names change?
-        keys = [key for (_, key) in fac.named_args.items()]
-        if any([key is None for key in keys]):
-            # Missing some keys in the named arguments -> rely on the inner call key for the hash
-            # TODO: this should not be a bug because of the root context, but it would be good to check.
-            return [] if fac.inner_call_key is None else [fac.inner_call_key]
-        else:
-            return keys  # type: ignore
-
-    @classmethod
-    def as_hashable(cls, arg_ctx: "FunctionArgContext") -> FunctionArgContextHash:
-        x: Tuple[Tuple[str, Optional[PyHash]], ...] = tuple(arg_ctx.named_args.items())
-        return FunctionArgContextHash((arg_ctx.inner_call_key, x))
-
-
-class FunctionInteractions(NamedTuple):
-    arg_input: FunctionArgContext
-    # The signature of the function (function body)
-    fun_body_sig: PyHash
-    # The signature of the return of the function (including the evaluated args)
-    fun_return_sig: PyHash
-    # The external dependencies
-    # TODO: merge it with parsed_body
-    external_deps: List[ExternalDep]
-    # In order, all the content from the parsed body of the function.
-    # TODO: real type is FunctionInteractions but mypy does not support yet recursive types
-    parsed_body: List["Any"]
-    # The path, if the output is expected to be stored
-    store_path: Optional[DDSPath]
-    # The path of the function
-    fun_path: CanonicalPath
-    # The indirect dependencies from this function
-    indirect_deps: List[DDSPath]
-
-
-class FunctionIndirectInteractions(NamedTuple):
-    """
-    The representation of all the indirect calls.
-    This is done as a preprocessing step to find all the calls that need to be resolved before calling the main
-    introspection function that compute the FunctionInteractions.
-    """
-
-    fun_path: CanonicalPath
-    store_path: Optional[DDSPath]
-    # TODO: real type is Union[DDSPath, FunctionIndirectInteractions]
-    # The DDSPath object correspond to load() calls, the other calls correspond to sub function calls.
-    # They are kept in order of calling to validate the order of calls:
-    # indirect calls with that refer to a function also executed must happen after the function has executed
-    indirect_deps: List["Any"]
+from dataclasses import dataclass
+from collections import OrderedDict
+from enum import Enum
+from functools import total_ordering
+from pathlib import PurePath
+from pathlib import PurePosixPath
+from typing import Any, NewType, NamedTuple, Optional, Dict, List, Tuple, Union
+
+
+class ProcessingStage(str, Enum):
+    """
+    The processing stages by DDS:
+    - analysis: parses all the functions and finds the functions that need to be evaluated
+    - store_inspect: lists the new blobs that need to be added to the store (optional)
+    - eval: evaluates the new blobs and pushes them to the store
+    - path_commit: commit the paths to the store
+    """
+
+    ANALYSIS = "analysis"
+    STORE_INSPECT = "store_inspect"
+    EVAL = "eval"
+    STORE_COMMIT = "store_commit"
+    PATH_COMMIT = "path_commit"
+
+    @staticmethod
+    def all_phases() -> "List[ProcessingStage]":
+        return [
+            ProcessingStage.ANALYSIS,
+            ProcessingStage.STORE_INSPECT,
+            ProcessingStage.EVAL,
+            ProcessingStage.STORE_COMMIT,
+            ProcessingStage.PATH_COMMIT,
+        ]
+
+
+# A path to an object in the DDS store.
+DDSPath = NewType("DDSPath", str)
+
+
+# The hash of a python object
+PyHash = NewType("PyHash", str)
+
+
+class KSException(BaseException):
+    pass
+
+
+class EvalContext(NamedTuple):
+    """
+    The evaluation context created when evaluating a call.
+    """
+
+    requested_paths: Dict[DDSPath, PyHash]
+
+    stats_time: Dict[ProcessingStage, float]
+
+
+# The name of a codec protocol.
+ProtocolRef = NewType("ProtocolRef", str)
+
+# A URI like wrapper to put stuff somewhere.
+# The exact content and schema is determined by the store.
+GenericLocation = NewType("GenericLocation", str)
+
+CodecBackend = NewType("CodecBackend", str)
+
+SupportedType = NewType("SupportedType", str)
+
+
+class CodecProtocol(object):
+    def ref(self) -> ProtocolRef:
+        pass
+
+    def handled_types(self) -> List[SupportedType]:
+        """ The list of types that this codec can handle """
+        pass
+
+    def serialize_into(self, blob: Any, loc: GenericLocation) -> None:
+        """
+        Simple in-memory serialization
+        """
+        pass
+
+    def deserialize_from(self, loc: GenericLocation) -> Any:
+        """ Simple in-memory deserialization """
+        pass
+
+
+class FileCodecProtocol(object):
+    """
+    Simpler interface that just knows how to read and write a single file from a local file system.
+
+    This file is expected to be read, written and deleted by the store.
+    """
+
+    def ref(self) -> ProtocolRef:
+        pass
+
+    def handled_types(self) -> List[SupportedType]:
+        """ The list of types that this codec can handle """
+        pass
+
+    def serialize_into(self, blob: Any, loc: PurePath) -> None:
+        """
+        Puts the blob into the specified path. The path is assumed to be eventually filled with a file.
+        """
+        pass
+
+    def deserialize_from(self, loc: PurePath) -> Any:
+        """ Simple in-memory deserialization """
+        pass
+
+
+class BlobMetaData(NamedTuple):
+    protocol: ProtocolRef
+    # TODO: creation date?
+    # TODO: cration date has been added
+
+
+@dataclass(frozen=True, order=True)
+class CanonicalPath:
+    _path: PurePosixPath
+
+
+# The path of a local dependency from the perspective of a function, as read from the AST
+# It is always a relative path without root.
+LocalDepPath = NewType("LocalDepPath", PurePosixPath)
+
+
+class ExternalDep(NamedTuple):
+    """
+    An external dependency to a function (not a function, this is tracked by FunctionInteraction)
+    """
+
+    # The local path, as called within the function
+    local_path: LocalDepPath
+    # The path of the object
+    path: CanonicalPath
+    # The signature of the object
+    sig: PyHash
+
+
+FunctionArgContextHash = NewType(
+    "FunctionArgContextHash",
+    Tuple[Optional[PyHash], Tuple[Tuple[str, Optional[PyHash]], ...]],
+)
+
+
+class FunctionArgContext(NamedTuple):
+    # The keys of the arguments that are known at call time
+    named_args: "OrderedDict[str, Optional[PyHash]]"
+    # The key of the environment when calling the function
+    inner_call_key: Optional[PyHash]
+
+    @staticmethod
+    def relevant_keys(fac: "FunctionArgContext") -> List[PyHash]:
+        # TODO: this just sends back a list of hashes. This is not great if the names change?
+        keys = [key for (_, key) in fac.named_args.items()]
+        if any([key is None for key in keys]):
+            # Missing some keys in the named arguments -> rely on the inner call key for the hash
+            # TODO: this should not be a bug because of the root context, but it would be good to check.
+            return [] if fac.inner_call_key is None else [fac.inner_call_key]
+        else:
+            return keys  # type: ignore
+
+    @classmethod
+    def as_hashable(cls, arg_ctx: "FunctionArgContext") -> FunctionArgContextHash:
+        x: Tuple[Tuple[str, Optional[PyHash]], ...] = tuple(arg_ctx.named_args.items())
+        return FunctionArgContextHash((arg_ctx.inner_call_key, x))
+
+
+class FunctionInteractions(NamedTuple):
+    arg_input: FunctionArgContext
+    # The signature of the function (function body)
+    fun_body_sig: PyHash
+    # The signature of the return of the function (including the evaluated args)
+    fun_return_sig: PyHash
+    # The external dependencies
+    # TODO: merge it with parsed_body
+    external_deps: List[ExternalDep]
+    # In order, all the content from the parsed body of the function.
+    # TODO: real type is FunctionInteractions but mypy does not support yet recursive types
+    parsed_body: List["Any"]
+    # The path, if the output is expected to be stored
+    store_path: Optional[DDSPath]
+    # The path of the function
+    fun_path: CanonicalPath
+    # The indirect dependencies from this function
+    indirect_deps: List[DDSPath]
+
+
+class FunctionIndirectInteractions(NamedTuple):
+    """
+    The representation of all the indirect calls.
+    This is done as a preprocessing step to find all the calls that need to be resolved before calling the main
+    introspection function that compute the FunctionInteractions.
+    """
+
+    fun_path: CanonicalPath
+    store_path: Optional[DDSPath]
+    # TODO: real type is Union[DDSPath, FunctionIndirectInteractions]
+    # The DDSPath object correspond to load() calls, the other calls correspond to sub function calls.
+    # They are kept in order of calling to validate the order of calls:
+    # indirect calls with that refer to a function also executed must happen after the function has executed
+    indirect_deps: List["Any"]