--- conflicted
+++ resolved
@@ -63,11 +63,7 @@
                     </li>
                 </ul>
                 <ul>
-<<<<<<< HEAD
-                    <li class="toctree-l1"><a class="reference internal" href="../tutorial/">User guide</a>
-=======
                     <li class="toctree-l1"><a class="reference internal" href="../user_guide/">User guide</a>
->>>>>>> 6d525200
                     </li>
                 </ul>
                 <ul>
@@ -169,11 +165,7 @@
   
     <div class="rst-footer-buttons" role="navigation" aria-label="footer navigation">
       
-<<<<<<< HEAD
-        <a href="../tutorial/" class="btn btn-neutral float-right" title="User guide">Next <span class="icon icon-circle-arrow-right"></span></a>
-=======
         <a href="../user_guide/" class="btn btn-neutral float-right" title="User guide">Next <span class="icon icon-circle-arrow-right"></span></a>
->>>>>>> 6d525200
       
       
         <a href="../dds-reference/" class="btn btn-neutral" title="Reference"><span class="icon icon-circle-arrow-left"></span> Previous</a>
